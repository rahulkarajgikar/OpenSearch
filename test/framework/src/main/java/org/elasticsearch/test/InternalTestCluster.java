/*
 * Licensed to Elasticsearch under one or more contributor
 * license agreements. See the NOTICE file distributed with
 * this work for additional information regarding copyright
 * ownership. Elasticsearch licenses this file to you under
 * the Apache License, Version 2.0 (the "License"); you may
 * not use this file except in compliance with the License.
 * You may obtain a copy of the License at
 *
 *    http://www.apache.org/licenses/LICENSE-2.0
 *
 * Unless required by applicable law or agreed to in writing,
 * software distributed under the License is distributed on an
 * "AS IS" BASIS, WITHOUT WARRANTIES OR CONDITIONS OF ANY
 * KIND, either express or implied.  See the License for the
 * specific language governing permissions and limitations
 * under the License.
 */
package org.elasticsearch.test;

import com.carrotsearch.randomizedtesting.RandomizedTest;
import com.carrotsearch.randomizedtesting.SeedUtils;
import com.carrotsearch.randomizedtesting.SysGlobals;
import com.carrotsearch.randomizedtesting.generators.RandomNumbers;
import com.carrotsearch.randomizedtesting.generators.RandomPicks;
import com.carrotsearch.randomizedtesting.generators.RandomStrings;
import org.apache.logging.log4j.Logger;
import org.apache.lucene.store.AlreadyClosedException;
import org.elasticsearch.core.internal.io.IOUtils;
import org.elasticsearch.ElasticsearchException;
import org.elasticsearch.action.admin.cluster.node.stats.NodeStats;
import org.elasticsearch.action.admin.indices.stats.CommonStatsFlags;
import org.elasticsearch.action.admin.indices.stats.CommonStatsFlags.Flag;
import org.elasticsearch.client.Client;
import org.elasticsearch.client.transport.TransportClient;
import org.elasticsearch.cluster.ClusterName;
import org.elasticsearch.cluster.ClusterState;
import org.elasticsearch.cluster.action.index.MappingUpdatedAction;
import org.elasticsearch.cluster.metadata.IndexMetaData;
import org.elasticsearch.cluster.node.DiscoveryNode;
import org.elasticsearch.cluster.node.DiscoveryNode.Role;
import org.elasticsearch.cluster.node.DiscoveryNodes;
import org.elasticsearch.cluster.routing.OperationRouting;
import org.elasticsearch.cluster.routing.ShardRouting;
import org.elasticsearch.cluster.routing.allocation.DiskThresholdSettings;
import org.elasticsearch.cluster.routing.allocation.decider.ThrottlingAllocationDecider;
import org.elasticsearch.cluster.service.ClusterService;
import org.elasticsearch.common.Nullable;
import org.elasticsearch.common.Strings;
import org.elasticsearch.common.breaker.CircuitBreaker;
import org.elasticsearch.common.io.FileSystemUtils;
import org.elasticsearch.common.io.stream.NamedWriteableRegistry;
import org.elasticsearch.common.lease.Releasables;
import org.elasticsearch.common.logging.Loggers;
import org.elasticsearch.common.network.NetworkModule;
import org.elasticsearch.common.settings.MockSecureSettings;
import org.elasticsearch.common.settings.SecureSettings;
import org.elasticsearch.common.settings.Settings;
import org.elasticsearch.common.settings.Settings.Builder;
import org.elasticsearch.common.transport.TransportAddress;
import org.elasticsearch.common.unit.ByteSizeUnit;
import org.elasticsearch.common.unit.ByteSizeValue;
import org.elasticsearch.common.unit.TimeValue;
import org.elasticsearch.common.util.PageCacheRecycler;
import org.elasticsearch.common.util.concurrent.EsExecutors;
import org.elasticsearch.common.util.concurrent.ThreadContext;
import org.elasticsearch.discovery.DiscoveryModule;
import org.elasticsearch.discovery.zen.ElectMasterService;
import org.elasticsearch.discovery.zen.ZenDiscovery;
import org.elasticsearch.env.Environment;
import org.elasticsearch.env.NodeEnvironment;
import org.elasticsearch.env.ShardLockObtainFailedException;
import org.elasticsearch.http.HttpServerTransport;
import org.elasticsearch.index.Index;
import org.elasticsearch.index.IndexService;
import org.elasticsearch.index.engine.CommitStats;
import org.elasticsearch.index.engine.Engine;
import org.elasticsearch.index.shard.IndexShard;
import org.elasticsearch.index.shard.IndexShardTestCase;
import org.elasticsearch.index.shard.ShardId;
import org.elasticsearch.indices.IndicesService;
import org.elasticsearch.indices.breaker.CircuitBreakerService;
import org.elasticsearch.indices.breaker.HierarchyCircuitBreakerService;
import org.elasticsearch.indices.fielddata.cache.IndicesFieldDataCache;
import org.elasticsearch.indices.recovery.RecoverySettings;
import org.elasticsearch.node.MockNode;
import org.elasticsearch.node.Node;
import org.elasticsearch.node.NodeService;
import org.elasticsearch.node.NodeValidationException;
import org.elasticsearch.plugins.Plugin;
import org.elasticsearch.script.ScriptService;
import org.elasticsearch.search.SearchService;
import org.elasticsearch.test.disruption.ServiceDisruptionScheme;
import org.elasticsearch.test.transport.MockTransportService;
import org.elasticsearch.transport.MockTransportClient;
import org.elasticsearch.transport.TcpTransport;
import org.elasticsearch.transport.Transport;
import org.elasticsearch.transport.TransportService;
import org.junit.Assert;

import java.io.Closeable;
import java.io.IOException;
import java.io.UncheckedIOException;
import java.net.InetSocketAddress;
import java.nio.file.Path;
import java.util.ArrayList;
import java.util.Arrays;
import java.util.Collection;
import java.util.Collections;
import java.util.HashMap;
import java.util.HashSet;
import java.util.Iterator;
import java.util.List;
import java.util.Map;
import java.util.NavigableMap;
import java.util.Random;
import java.util.Set;
import java.util.TreeMap;
import java.util.concurrent.ExecutionException;
import java.util.concurrent.ExecutorService;
import java.util.concurrent.Future;
import java.util.concurrent.TimeUnit;
import java.util.concurrent.atomic.AtomicBoolean;
import java.util.concurrent.atomic.AtomicInteger;
import java.util.function.Function;
import java.util.function.Predicate;
import java.util.stream.Collectors;
import java.util.stream.Stream;

import static org.apache.lucene.util.LuceneTestCase.TEST_NIGHTLY;
import static org.apache.lucene.util.LuceneTestCase.rarely;
import static org.elasticsearch.discovery.DiscoverySettings.INITIAL_STATE_TIMEOUT_SETTING;
import static org.elasticsearch.discovery.zen.ElectMasterService.DISCOVERY_ZEN_MINIMUM_MASTER_NODES_SETTING;
import static org.elasticsearch.test.ESTestCase.assertBusy;
import static org.elasticsearch.test.ESTestCase.awaitBusy;
import static org.elasticsearch.test.ESTestCase.getTestTransportType;
import static org.elasticsearch.test.ESTestCase.randomFrom;
import static org.elasticsearch.test.hamcrest.ElasticsearchAssertions.assertAcked;
import static org.hamcrest.Matchers.equalTo;
import static org.hamcrest.Matchers.greaterThan;
import static org.hamcrest.Matchers.greaterThanOrEqualTo;
import static org.junit.Assert.assertThat;
import static org.junit.Assert.fail;

/**
 * InternalTestCluster manages a set of JVM private nodes and allows convenient access to them.
 * The cluster supports randomized configuration such that nodes started in the cluster will
 * automatically load asserting services tracking resources like file handles or open searchers.
 * <p>
 * The Cluster is bound to a test lifecycle where tests must call {@link #beforeTest(java.util.Random, double)} and
 * {@link #afterTest()} to initialize and reset the cluster in order to be more reproducible. The term "more" relates
 * to the async nature of Elasticsearch in combination with randomized testing. Once Threads and asynchronous calls
 * are involved reproducibility is very limited. This class should only be used through {@link ESIntegTestCase}.
 * </p>
 */
public final class InternalTestCluster extends TestCluster {

    private final Logger logger = Loggers.getLogger(getClass());


    private static final AtomicInteger clusterOrdinal = new AtomicInteger();


    public static final int DEFAULT_LOW_NUM_MASTER_NODES = 1;
    public static final int DEFAULT_HIGH_NUM_MASTER_NODES = 3;

    static final int DEFAULT_MIN_NUM_DATA_NODES = 1;
    static final int DEFAULT_MAX_NUM_DATA_NODES = TEST_NIGHTLY ? 6 : 3;

    static final int DEFAULT_NUM_CLIENT_NODES = -1;
    static final int DEFAULT_MIN_NUM_CLIENT_NODES = 0;
    static final int DEFAULT_MAX_NUM_CLIENT_NODES = 1;

    /* sorted map to make traverse order reproducible, concurrent since we do checks on it not within a sync block */
    private final NavigableMap<String, NodeAndClient> nodes = new TreeMap<>();

    private final Set<Path> dataDirToClean = new HashSet<>();

    private final String clusterName;

    private final AtomicBoolean open = new AtomicBoolean(true);

    private final Settings defaultSettings;

    private AtomicInteger nextNodeId = new AtomicInteger(0);

    /* Each shared node has a node seed that is used to start up the node and get default settings
     * this is important if a node is randomly shut down in a test since the next test relies on a
     * fully shared cluster to be more reproducible */
    private final long[] sharedNodesSeeds;


    // if set to 0, data nodes will also assume the master role
    private final int numSharedDedicatedMasterNodes;

    private final int numSharedDataNodes;

    private final int numSharedCoordOnlyNodes;

    private final NodeConfigurationSource nodeConfigurationSource;

    private final ExecutorService executor;

    private final boolean autoManageMinMasterNodes;

    private final Collection<Class<? extends Plugin>> mockPlugins;

    /**
     * All nodes started by the cluster will have their name set to nodePrefix followed by a positive number
     */
    private final String nodePrefix;
    private final Path baseDir;

    private ServiceDisruptionScheme activeDisruptionScheme;
    private Function<Client, Client> clientWrapper;

    public InternalTestCluster(long clusterSeed, Path baseDir,
                               boolean randomlyAddDedicatedMasters,
                               boolean autoManageMinMasterNodes, int minNumDataNodes, int maxNumDataNodes, String clusterName, NodeConfigurationSource nodeConfigurationSource, int numClientNodes,
                               String nodePrefix, Collection<Class<? extends Plugin>> mockPlugins, Function<Client, Client> clientWrapper) {
        super(clusterSeed);
        this.autoManageMinMasterNodes = autoManageMinMasterNodes;
        this.clientWrapper = clientWrapper;
        this.baseDir = baseDir;
        this.clusterName = clusterName;
        if (minNumDataNodes < 0 || maxNumDataNodes < 0) {
            throw new IllegalArgumentException("minimum and maximum number of data nodes must be >= 0");
        }

        if (maxNumDataNodes < minNumDataNodes) {
            throw new IllegalArgumentException("maximum number of data nodes must be >= minimum number of  data nodes");
        }

        Random random = new Random(clusterSeed);

        boolean useDedicatedMasterNodes = randomlyAddDedicatedMasters ? random.nextBoolean() : false;

        this.numSharedDataNodes = RandomNumbers.randomIntBetween(random, minNumDataNodes, maxNumDataNodes);
        assert this.numSharedDataNodes >= 0;

        if (numSharedDataNodes == 0) {
            this.numSharedCoordOnlyNodes = 0;
            this.numSharedDedicatedMasterNodes = 0;
        } else {
            if (useDedicatedMasterNodes) {
                if (random.nextBoolean()) {
                    // use a dedicated master, but only low number to reduce overhead to tests
                    this.numSharedDedicatedMasterNodes = DEFAULT_LOW_NUM_MASTER_NODES;
                } else {
                    this.numSharedDedicatedMasterNodes = DEFAULT_HIGH_NUM_MASTER_NODES;
                }
            } else {
                this.numSharedDedicatedMasterNodes = 0;
            }
            if (numClientNodes < 0) {
                this.numSharedCoordOnlyNodes = RandomNumbers.randomIntBetween(random, DEFAULT_MIN_NUM_CLIENT_NODES, DEFAULT_MAX_NUM_CLIENT_NODES);
            } else {
                this.numSharedCoordOnlyNodes = numClientNodes;
            }
        }
        assert this.numSharedCoordOnlyNodes >= 0;

        this.nodePrefix = nodePrefix;

        assert nodePrefix != null;

        this.mockPlugins = mockPlugins;


        sharedNodesSeeds = new long[numSharedDedicatedMasterNodes + numSharedDataNodes + numSharedCoordOnlyNodes];
        for (int i = 0; i < sharedNodesSeeds.length; i++) {
            sharedNodesSeeds[i] = random.nextLong();
        }

        logger.info("Setup InternalTestCluster [{}] with seed [{}] using [{}] dedicated masters, " +
                "[{}] (data) nodes and [{}] coord only nodes (min_master_nodes are [{}])",
            clusterName, SeedUtils.formatSeed(clusterSeed),
            numSharedDedicatedMasterNodes, numSharedDataNodes, numSharedCoordOnlyNodes,
            autoManageMinMasterNodes ? "auto-managed" : "manual");
        this.nodeConfigurationSource = nodeConfigurationSource;
        Builder builder = Settings.builder();
        if (random.nextInt(5) == 0) { // sometimes set this
            // randomize (multi/single) data path, special case for 0, don't set it at all...
            final int numOfDataPaths = random.nextInt(5);
            if (numOfDataPaths > 0) {
                StringBuilder dataPath = new StringBuilder();
                for (int i = 0; i < numOfDataPaths; i++) {
                    dataPath.append(baseDir.resolve("d" + i).toAbsolutePath()).append(',');
                }
                builder.put(Environment.PATH_DATA_SETTING.getKey(), dataPath.toString());
            }
        }
        builder.put(NodeEnvironment.MAX_LOCAL_STORAGE_NODES_SETTING.getKey(), Integer.MAX_VALUE);
        builder.put(Environment.PATH_SHARED_DATA_SETTING.getKey(), baseDir.resolve("custom"));
        builder.put(Environment.PATH_HOME_SETTING.getKey(), baseDir);
        builder.put(Environment.PATH_REPO_SETTING.getKey(), baseDir.resolve("repos"));
        builder.put(TcpTransport.PORT.getKey(), 0);
        builder.put("http.port", 0);
        if (Strings.hasLength(System.getProperty("tests.es.logger.level"))) {
            builder.put("logger.level", System.getProperty("tests.es.logger.level"));
        }
        if (Strings.hasLength(System.getProperty("es.logger.prefix"))) {
            builder.put("logger.prefix", System.getProperty("es.logger.prefix"));
        }
        // Default the watermarks to absurdly low to prevent the tests
        // from failing on nodes without enough disk space
        builder.put(DiskThresholdSettings.CLUSTER_ROUTING_ALLOCATION_LOW_DISK_WATERMARK_SETTING.getKey(), "1b");
        builder.put(DiskThresholdSettings.CLUSTER_ROUTING_ALLOCATION_HIGH_DISK_WATERMARK_SETTING.getKey(), "1b");
        builder.put(DiskThresholdSettings.CLUSTER_ROUTING_ALLOCATION_DISK_FLOOD_STAGE_WATERMARK_SETTING.getKey(), "1b");
        // Some tests make use of scripting quite a bit, so increase the limit for integration tests
        builder.put(ScriptService.SCRIPT_MAX_COMPILATIONS_RATE.getKey(), "1000/1m");
        builder.put(OperationRouting.USE_ADAPTIVE_REPLICA_SELECTION_SETTING.getKey(), random.nextBoolean());
        if (TEST_NIGHTLY) {
            builder.put(ThrottlingAllocationDecider.CLUSTER_ROUTING_ALLOCATION_NODE_CONCURRENT_INCOMING_RECOVERIES_SETTING.getKey(), RandomNumbers.randomIntBetween(random, 5, 10));
            builder.put(ThrottlingAllocationDecider.CLUSTER_ROUTING_ALLOCATION_NODE_CONCURRENT_OUTGOING_RECOVERIES_SETTING.getKey(), RandomNumbers.randomIntBetween(random, 5, 10));
        } else if (random.nextInt(100) <= 90) {
            builder.put(ThrottlingAllocationDecider.CLUSTER_ROUTING_ALLOCATION_NODE_CONCURRENT_INCOMING_RECOVERIES_SETTING.getKey(), RandomNumbers.randomIntBetween(random, 2, 5));
            builder.put(ThrottlingAllocationDecider.CLUSTER_ROUTING_ALLOCATION_NODE_CONCURRENT_OUTGOING_RECOVERIES_SETTING.getKey(), RandomNumbers.randomIntBetween(random, 2, 5));
        }
        // always reduce this - it can make tests really slow
        builder.put(RecoverySettings.INDICES_RECOVERY_RETRY_DELAY_STATE_SYNC_SETTING.getKey(), TimeValue.timeValueMillis(RandomNumbers.randomIntBetween(random, 20, 50)));
        defaultSettings = builder.build();
        executor = EsExecutors.newScaling("internal_test_cluster_executor", 0, Integer.MAX_VALUE, 0, TimeUnit.SECONDS, EsExecutors.daemonThreadFactory("test_" + clusterName), new ThreadContext(Settings.EMPTY));
    }

    @Override
    public String getClusterName() {
        return clusterName;
    }

    /** returns true if the {@link ElectMasterService#DISCOVERY_ZEN_MINIMUM_MASTER_NODES_SETTING} setting is auto managed by this cluster */
    public boolean getAutoManageMinMasterNode() {
        return autoManageMinMasterNodes;
    }

    public String[] getNodeNames() {
        return nodes.keySet().toArray(Strings.EMPTY_ARRAY);
    }

    private Settings getSettings(int nodeOrdinal, long nodeSeed, Settings others) {
        Builder builder = Settings.builder().put(defaultSettings)
            .put(getRandomNodeSettings(nodeSeed));
        Settings settings = nodeConfigurationSource.nodeSettings(nodeOrdinal);
        if (settings != null) {
            if (settings.get(ClusterName.CLUSTER_NAME_SETTING.getKey()) != null) {
                throw new IllegalStateException("Tests must not set a '" + ClusterName.CLUSTER_NAME_SETTING.getKey() + "' as a node setting set '" + ClusterName.CLUSTER_NAME_SETTING.getKey() + "': [" + settings.get(ClusterName.CLUSTER_NAME_SETTING.getKey()) + "]");
            }
            builder.put(settings);
        }
        if (others != null) {
            builder.put(others);
        }
        builder.put(ClusterName.CLUSTER_NAME_SETTING.getKey(), clusterName);
        return builder.build();
    }

    public Collection<Class<? extends Plugin>> getPlugins() {
        Set<Class<? extends Plugin>> plugins = new HashSet<>(nodeConfigurationSource.nodePlugins());
        plugins.addAll(mockPlugins);
        return plugins;
    }

    private Settings getRandomNodeSettings(long seed) {
        Random random = new Random(seed);
        Builder builder = Settings.builder();
        builder.put(Transport.TRANSPORT_TCP_COMPRESS.getKey(), rarely(random));
        if (random.nextBoolean()) {
            builder.put("cache.recycler.page.type", RandomPicks.randomFrom(random, PageCacheRecycler.Type.values()));
        }
        if (random.nextInt(10) == 0) { // 10% of the nodes have a very frequent check interval
            builder.put(SearchService.KEEPALIVE_INTERVAL_SETTING.getKey(), TimeValue.timeValueMillis(10 + random.nextInt(2000)).getStringRep());
        } else if (random.nextInt(10) != 0) { // 90% of the time - 10% of the time we don't set anything
            builder.put(SearchService.KEEPALIVE_INTERVAL_SETTING.getKey(), TimeValue.timeValueSeconds(10 + random.nextInt(5 * 60)).getStringRep());
        }
        if (random.nextBoolean()) { // sometimes set a
            builder.put(SearchService.DEFAULT_KEEPALIVE_SETTING.getKey(), TimeValue.timeValueSeconds(100 + random.nextInt(5 * 60)).getStringRep());
        }

        builder.put(EsExecutors.PROCESSORS_SETTING.getKey(), 1 + random.nextInt(3));
        if (random.nextBoolean()) {
            if (random.nextBoolean()) {
                builder.put("indices.fielddata.cache.size", 1 + random.nextInt(1000), ByteSizeUnit.MB);
            }
        }

        // randomize tcp settings
        if (random.nextBoolean()) {
            builder.put(TransportService.CONNECTIONS_PER_NODE_RECOVERY.getKey(), random.nextInt(2) + 1);
            builder.put(TransportService.CONNECTIONS_PER_NODE_BULK.getKey(), random.nextInt(3) + 1);
            builder.put(TransportService.CONNECTIONS_PER_NODE_REG.getKey(), random.nextInt(6) + 1);
        }

        if (random.nextBoolean()) {
            builder.put(MappingUpdatedAction.INDICES_MAPPING_DYNAMIC_TIMEOUT_SETTING.getKey(), new TimeValue(RandomNumbers.randomIntBetween(random, 10, 30), TimeUnit.SECONDS));
        }

        // turning on the real memory circuit breaker leads to spurious test failures. As have no full control over heap usage, we
        // turn it off for these tests.
        builder.put(HierarchyCircuitBreakerService.USE_REAL_MEMORY_USAGE_SETTING.getKey(), false);

        if (random.nextInt(10) == 0) {
            builder.put(HierarchyCircuitBreakerService.REQUEST_CIRCUIT_BREAKER_TYPE_SETTING.getKey(), "noop");
            builder.put(HierarchyCircuitBreakerService.FIELDDATA_CIRCUIT_BREAKER_TYPE_SETTING.getKey(), "noop");
        }

        if (random.nextBoolean()) {
            if (random.nextInt(10) == 0) { // do something crazy slow here
                builder.put(RecoverySettings.INDICES_RECOVERY_MAX_BYTES_PER_SEC_SETTING.getKey(), new ByteSizeValue(RandomNumbers.randomIntBetween(random, 1, 10), ByteSizeUnit.MB));
            } else {
                builder.put(RecoverySettings.INDICES_RECOVERY_MAX_BYTES_PER_SEC_SETTING.getKey(), new ByteSizeValue(RandomNumbers.randomIntBetween(random, 10, 200), ByteSizeUnit.MB));
            }
        }

        if (random.nextBoolean()) {
            builder.put(TcpTransport.PING_SCHEDULE.getKey(), RandomNumbers.randomIntBetween(random, 100, 2000) + "ms");
        }

        if (random.nextBoolean()) {
            builder.put(ScriptService.SCRIPT_CACHE_SIZE_SETTING.getKey(), RandomNumbers.randomIntBetween(random, 0, 2000));
        }
        if (random.nextBoolean()) {
            builder.put(ScriptService.SCRIPT_CACHE_EXPIRE_SETTING.getKey(), TimeValue.timeValueMillis(RandomNumbers.randomIntBetween(random, 750, 10000000)).getStringRep());
        }

        return builder.build();
    }

    public static String clusterName(String prefix, long clusterSeed) {
        StringBuilder builder = new StringBuilder(prefix);
        final int childVM = RandomizedTest.systemPropertyAsInt(SysGlobals.CHILDVM_SYSPROP_JVM_ID, 0);
        builder.append("-CHILD_VM=[").append(childVM).append(']');
        builder.append("-CLUSTER_SEED=[").append(clusterSeed).append(']');
        // if multiple maven task run on a single host we better have an identifier that doesn't rely on input params
        builder.append("-HASH=[").append(SeedUtils.formatSeed(System.nanoTime())).append(']');
        return builder.toString();
    }

    private void ensureOpen() {
        if (!open.get()) {
            throw new RuntimeException("Cluster is already closed");
        }
    }

    private synchronized NodeAndClient getOrBuildRandomNode() {
        ensureOpen();
        NodeAndClient randomNodeAndClient = getRandomNodeAndClient();
        if (randomNodeAndClient != null) {
            return randomNodeAndClient;
        }
        NodeAndClient buildNode = buildNode(1);
        buildNode.startNode();
        publishNode(buildNode);
        return buildNode;
    }

    private synchronized NodeAndClient getRandomNodeAndClient() {
        return getRandomNodeAndClient(nc -> true);
    }


    private synchronized NodeAndClient getRandomNodeAndClient(Predicate<NodeAndClient> predicate) {
        ensureOpen();
        List<NodeAndClient> values = nodes.values().stream().filter(predicate).collect(Collectors.toList());
        if (values.isEmpty() == false) {
            return randomFrom(random, values);
        }
        return null;
    }

    /**
     * Ensures that at least <code>n</code> data nodes are present in the cluster.
     * if more nodes than <code>n</code> are present this method will not
     * stop any of the running nodes.
     */
    public synchronized void ensureAtLeastNumDataNodes(int n) {
        int size = numDataNodes();
        if (size < n) {
            logger.info("increasing cluster size from {} to {}", size, n);
            if (numSharedDedicatedMasterNodes > 0) {
                startDataOnlyNodes(n - size);
            } else {
                startNodes(n - size);
            }
            validateClusterFormed();
        }
    }

    /**
     * Ensures that at most <code>n</code> are up and running.
     * If less nodes that <code>n</code> are running this method
     * will not start any additional nodes.
     */
    public synchronized void ensureAtMostNumDataNodes(int n) throws IOException {
        int size = numDataNodes();
        if (size <= n) {
            return;
        }
        // prevent killing the master if possible and client nodes
        final Stream<NodeAndClient> collection =
            n == 0 ? nodes.values().stream() : nodes.values().stream().filter(new DataNodePredicate().and(new MasterNodePredicate(getMasterName()).negate()));
        final Iterator<NodeAndClient> values = collection.iterator();

        logger.info("changing cluster size from {} data nodes to {}", size, n);
        Set<NodeAndClient> nodesToRemove = new HashSet<>();
        int numNodesAndClients = 0;
        while (values.hasNext() && numNodesAndClients++ < size - n) {
            NodeAndClient next = values.next();
            nodesToRemove.add(next);
        }

        stopNodesAndClients(nodesToRemove);
        if (!nodesToRemove.isEmpty() && size() > 0) {
            validateClusterFormed();
        }
    }

    /**
     * builds a new node given the settings.
     *
     * @param settings              the settings to use
     * @param defaultMinMasterNodes min_master_nodes value to use if min_master_nodes is auto managed
     */
    private NodeAndClient buildNode(Settings settings, int defaultMinMasterNodes) {
        int ord = nextNodeId.getAndIncrement();
        return buildNode(ord, random.nextLong(), settings, false, defaultMinMasterNodes);
    }

    /**
     * builds a new node with default settings
     *
     * @param defaultMinMasterNodes min_master_nodes value to use if min_master_nodes is auto managed
     */
    private NodeAndClient buildNode(int defaultMinMasterNodes) {
        int ord = nextNodeId.getAndIncrement();
        return buildNode(ord, random.nextLong(), null, false, defaultMinMasterNodes);
    }

    /**
     * builds a new node
     *
     * @param nodeId                the node internal id (see {@link NodeAndClient#nodeAndClientId()}
     * @param seed                  the node's random seed
     * @param settings              the settings to use
     * @param reuseExisting         if a node with the same name is already part of {@link #nodes}, no new node will be built and
     *                              the method will return the existing one
     * @param defaultMinMasterNodes min_master_nodes value to use if min_master_nodes is auto managed
     */
    private NodeAndClient buildNode(int nodeId, long seed, Settings settings,
                                    boolean reuseExisting, int defaultMinMasterNodes) {
        assert Thread.holdsLock(this);
        ensureOpen();
        settings = getSettings(nodeId, seed, settings);
        Collection<Class<? extends Plugin>> plugins = getPlugins();
        String name = buildNodeName(nodeId, settings);
        if (reuseExisting && nodes.containsKey(name)) {
            return nodes.get(name);
        } else {
            assert reuseExisting == true || nodes.containsKey(name) == false :
                "node name [" + name + "] already exists but not allowed to use it";
        }
        Settings.Builder finalSettings = Settings.builder()
            .put(Environment.PATH_HOME_SETTING.getKey(), baseDir) // allow overriding path.home
            .put(settings)
            .put("node.name", name)
            .put(NodeEnvironment.NODE_ID_SEED_SETTING.getKey(), seed);

        final boolean usingSingleNodeDiscovery = DiscoveryModule.DISCOVERY_TYPE_SETTING.get(finalSettings.build()).equals("single-node");
        if (!usingSingleNodeDiscovery && autoManageMinMasterNodes) {
            assert finalSettings.get(DISCOVERY_ZEN_MINIMUM_MASTER_NODES_SETTING.getKey()) == null :
                "min master nodes may not be set when auto managed";
            assert finalSettings.get(INITIAL_STATE_TIMEOUT_SETTING.getKey()) == null :
                "automatically managing min master nodes require nodes to complete a join cycle" +
                    " when starting";
            finalSettings
                // don't wait too long not to slow down tests
                .put(ZenDiscovery.MASTER_ELECTION_WAIT_FOR_JOINS_TIMEOUT_SETTING.getKey(), "5s")
                .put(DISCOVERY_ZEN_MINIMUM_MASTER_NODES_SETTING.getKey(), defaultMinMasterNodes);
        } else if (!usingSingleNodeDiscovery && finalSettings.get(DISCOVERY_ZEN_MINIMUM_MASTER_NODES_SETTING.getKey()) == null) {
            throw new IllegalArgumentException(DISCOVERY_ZEN_MINIMUM_MASTER_NODES_SETTING.getKey() + " must be configured");
        }
        SecureSettings secureSettings = finalSettings.getSecureSettings();
        if (secureSettings instanceof MockSecureSettings) {
            // we clone this here since in the case of a node restart we might need it again
            secureSettings = ((MockSecureSettings) secureSettings).clone();
        }
        MockNode node = new MockNode(finalSettings.build(), plugins, nodeConfigurationSource.nodeConfigPath(nodeId));
        try {
            IOUtils.close(secureSettings);
        } catch (IOException e) {
            throw new UncheckedIOException(e);
        }
        return new NodeAndClient(name, node, nodeId);
    }

    private String buildNodeName(int id, Settings settings) {
        String prefix = nodePrefix;
        prefix = prefix + getRoleSuffix(settings);
        return prefix + id;
    }

    /**
     * returns a suffix string based on the node role. If no explicit role is defined, the suffix will be empty
     */
    private String getRoleSuffix(Settings settings) {
        String suffix = "";
        if (Node.NODE_MASTER_SETTING.exists(settings) && Node.NODE_MASTER_SETTING.get(settings)) {
            suffix = suffix + Role.MASTER.getAbbreviation();
        }
        if (Node.NODE_DATA_SETTING.exists(settings) && Node.NODE_DATA_SETTING.get(settings)) {
            suffix = suffix + Role.DATA.getAbbreviation();
        }
        if (Node.NODE_MASTER_SETTING.exists(settings) && Node.NODE_MASTER_SETTING.get(settings) == false &&
            Node.NODE_DATA_SETTING.exists(settings) && Node.NODE_DATA_SETTING.get(settings) == false
            ) {
            suffix = suffix + "c";
        }
        return suffix;
    }

    /**
     * Returns the common node name prefix for this test cluster.
     */
    public String nodePrefix() {
        return nodePrefix;
    }

    @Override
    public synchronized Client client() {
        ensureOpen();
        /* Randomly return a client to one of the nodes in the cluster */
        return getOrBuildRandomNode().client(random);
    }

    /**
     * Returns a node client to a data node in the cluster.
     * Note: use this with care tests should not rely on a certain nodes client.
     */
    public synchronized Client dataNodeClient() {
        ensureOpen();
        /* Randomly return a client to one of the nodes in the cluster */
        return getRandomNodeAndClient(new DataNodePredicate()).client(random);
    }

    /**
     * Returns a node client to the current master node.
     * Note: use this with care tests should not rely on a certain nodes client.
     */
    public synchronized Client masterClient() {
        ensureOpen();
        NodeAndClient randomNodeAndClient = getRandomNodeAndClient(new MasterNodePredicate(getMasterName()));
        if (randomNodeAndClient != null) {
            return randomNodeAndClient.nodeClient(); // ensure node client master is requested
        }
        Assert.fail("No master client found");
        return null; // can't happen
    }

    /**
     * Returns a node client to random node but not the master. This method will fail if no non-master client is available.
     */
    public synchronized Client nonMasterClient() {
        ensureOpen();
        NodeAndClient randomNodeAndClient = getRandomNodeAndClient(new MasterNodePredicate(getMasterName()).negate());
        if (randomNodeAndClient != null) {
            return randomNodeAndClient.nodeClient(); // ensure node client non-master is requested
        }
        Assert.fail("No non-master client found");
        return null; // can't happen
    }

    /**
     * Returns a client to a coordinating only node
     */
    public synchronized Client coordOnlyNodeClient() {
        ensureOpen();
        NodeAndClient randomNodeAndClient = getRandomNodeAndClient(new NoDataNoMasterNodePredicate());
        if (randomNodeAndClient != null) {
            return randomNodeAndClient.client(random);
        }
        int nodeId = nextNodeId.getAndIncrement();
        Settings settings = getSettings(nodeId, random.nextLong(), Settings.EMPTY);
        startCoordinatingOnlyNode(settings);
        return getRandomNodeAndClient(new NoDataNoMasterNodePredicate()).client(random);
    }

    public synchronized String startCoordinatingOnlyNode(Settings settings) {
        ensureOpen(); // currently unused
        Builder builder = Settings.builder().put(settings).put(Node.NODE_MASTER_SETTING.getKey(), false)
            .put(Node.NODE_DATA_SETTING.getKey(), false).put(Node.NODE_INGEST_SETTING.getKey(), false);
        return startNode(builder);
    }

    /**
     * Returns a transport client
     */
    public synchronized Client transportClient() {
        ensureOpen();
        // randomly return a transport client going to one of the nodes in the cluster
        return getOrBuildRandomNode().transportClient();
    }

    /**
     * Returns a node client to a given node.
     */
    public synchronized Client client(String nodeName) {
        ensureOpen();
        NodeAndClient nodeAndClient = nodes.get(nodeName);
        if (nodeAndClient != null) {
            return nodeAndClient.client(random);
        }
        Assert.fail("No node found with name: [" + nodeName + "]");
        return null; // can't happen
    }


    /**
     * Returns a "smart" node client to a random node in the cluster
     */
    public synchronized Client smartClient() {
        NodeAndClient randomNodeAndClient = getRandomNodeAndClient();
        if (randomNodeAndClient != null) {
            return randomNodeAndClient.nodeClient();
        }
        Assert.fail("No smart client found");
        return null; // can't happen
    }

    /**
     * Returns a random node that applies to the given predicate.
     * The predicate can filter nodes based on the nodes settings.
     * If all nodes are filtered out this method will return <code>null</code>
     */
    public synchronized Client client(final Predicate<Settings> filterPredicate) {
        ensureOpen();
        final NodeAndClient randomNodeAndClient = getRandomNodeAndClient(nodeAndClient -> filterPredicate.test(nodeAndClient.node.settings()));
        if (randomNodeAndClient != null) {
            return randomNodeAndClient.client(random);
        }
        return null;
    }

    @Override
    public synchronized void close() {
        if (this.open.compareAndSet(true, false)) {
            if (activeDisruptionScheme != null) {
                activeDisruptionScheme.testClusterClosed();
                activeDisruptionScheme = null;
            }
            IOUtils.closeWhileHandlingException(nodes.values());
            nodes.clear();
            executor.shutdownNow();
        }
    }

    private final class NodeAndClient implements Closeable {
        private MockNode node;
        private Client nodeClient;
        private Client transportClient;
        private final AtomicBoolean closed = new AtomicBoolean(false);
        private final String name;
        private final int nodeAndClientId;

        NodeAndClient(String name, MockNode node, int nodeAndClientId) {
            this.node = node;
            this.name = name;
            this.nodeAndClientId = nodeAndClientId;
            markNodeDataDirsAsNotEligableForWipe(node);
        }

        Node node() {
            if (closed.get()) {
                throw new RuntimeException("already closed");
            }
            return node;
        }

        public int nodeAndClientId() {
            return nodeAndClientId;
        }

        public String getName() {
            return name;
        }

        public boolean isMasterEligible() {
            return Node.NODE_MASTER_SETTING.get(node.settings());
        }

        Client client(Random random) {
            if (closed.get()) {
                throw new RuntimeException("already closed");
            }
            double nextDouble = random.nextDouble();
            if (nextDouble < transportClientRatio) {
                if (logger.isTraceEnabled()) {
                    logger.trace("Using transport client for node [{}] sniff: [{}]", node.settings().get("node.name"), false);
                }
                return getOrBuildTransportClient();
            } else {
                return getOrBuildNodeClient();
            }
        }

        Client nodeClient() {
            if (closed.get()) {
                throw new RuntimeException("already closed");
            }
            return getOrBuildNodeClient();
        }

        Client transportClient() {
            if (closed.get()) {
                throw new RuntimeException("already closed");
            }
            return getOrBuildTransportClient();
        }

        private Client getOrBuildNodeClient() {
            if (nodeClient == null) {
                nodeClient = node.client();
            }
            return clientWrapper.apply(nodeClient);
        }

        private Client getOrBuildTransportClient() {
            if (transportClient == null) {
                /* no sniff client for now - doesn't work will all tests since it might throw NoNodeAvailableException if nodes are shut down.
                 * we first need support of transportClientRatio as annotations or so
                 */
                transportClient = new TransportClientFactory(false, nodeConfigurationSource.transportClientSettings(), baseDir, nodeConfigurationSource.transportClientPlugins()).client(node, clusterName);
            }
            return clientWrapper.apply(transportClient);
        }

        void resetClient() throws IOException {
            if (closed.get() == false) {
                Releasables.close(nodeClient, transportClient);
                nodeClient = null;
                transportClient = null;
            }
        }

        void startNode() {
            try {
                node.start();
            } catch (NodeValidationException e) {
                throw new RuntimeException(e);
            }
        }

        void closeNode() throws IOException {
            markNodeDataDirsAsPendingForWipe(node);
            node.close();
        }

        /**
         * closes the current node if not already closed, builds a new node object using the current node settings and starts it
         */
        void restart(RestartCallback callback, boolean clearDataIfNeeded, int minMasterNodes) throws Exception {
            if (!node.isClosed()) {
                closeNode();
            }
            recreateNodeOnRestart(callback, clearDataIfNeeded, minMasterNodes);
            startNode();
        }

        /**
         * rebuilds a new node object using the current node settings and starts it
         */
        void recreateNodeOnRestart(RestartCallback callback, boolean clearDataIfNeeded, int minMasterNodes) throws Exception {
            assert callback != null;
            Settings callbackSettings = callback.onNodeStopped(name);
            Settings.Builder newSettings = Settings.builder();
            if (callbackSettings != null) {
                newSettings.put(callbackSettings);
            }
            if (minMasterNodes >= 0) {
                assert DISCOVERY_ZEN_MINIMUM_MASTER_NODES_SETTING.exists(newSettings.build()) == false : "min master nodes is auto managed";
                newSettings.put(DISCOVERY_ZEN_MINIMUM_MASTER_NODES_SETTING.getKey(), minMasterNodes).build();
            }
            if (clearDataIfNeeded) {
                clearDataIfNeeded(callback);
            }
            createNewNode(newSettings.build());
            // make sure cached client points to new node
            resetClient();
        }

        private void clearDataIfNeeded(RestartCallback callback) throws IOException {
            if (callback.clearData(name)) {
                NodeEnvironment nodeEnv = node.getNodeEnvironment();
                if (nodeEnv.hasNodeFile()) {
                    final Path[] locations = nodeEnv.nodeDataPaths();
                    logger.debug("removing node data paths: [{}]", Arrays.toString(locations));
                    IOUtils.rm(locations);
                }
            }
        }

        private void createNewNode(final Settings newSettings) {
            final long newIdSeed = NodeEnvironment.NODE_ID_SEED_SETTING.get(node.settings()) + 1; // use a new seed to make sure we have new node id
            Settings finalSettings = Settings.builder().put(node.originalSettings()).put(newSettings).put(NodeEnvironment.NODE_ID_SEED_SETTING.getKey(), newIdSeed).build();
            if (DISCOVERY_ZEN_MINIMUM_MASTER_NODES_SETTING.exists(finalSettings) == false) {
                throw new IllegalStateException(DISCOVERY_ZEN_MINIMUM_MASTER_NODES_SETTING.getKey() +
                    " is not configured after restart of [" + name + "]");
            }
            Collection<Class<? extends Plugin>> plugins = node.getClasspathPlugins();
            node = new MockNode(finalSettings, plugins);
            markNodeDataDirsAsNotEligableForWipe(node);
        }

        @Override
        public void close() throws IOException {
            try {
                resetClient();
            } finally {
                closed.set(true);
                closeNode();
            }
        }
    }

    public static final String TRANSPORT_CLIENT_PREFIX = "transport_client_";

    static class TransportClientFactory {
        private final boolean sniff;
        private final Settings settings;
        private final Path baseDir;
        private final Collection<Class<? extends Plugin>> plugins;

        TransportClientFactory(boolean sniff, Settings settings, Path baseDir, Collection<Class<? extends Plugin>> plugins) {
            this.sniff = sniff;
            this.settings = settings != null ? settings : Settings.EMPTY;
            this.baseDir = baseDir;
            this.plugins = plugins;
        }

        public Client client(Node node, String clusterName) {
            TransportAddress addr = node.injector().getInstance(TransportService.class).boundAddress().publishAddress();
            Settings nodeSettings = node.settings();
            Builder builder = Settings.builder()
                .put("client.transport.nodes_sampler_interval", "1s")
                .put(Environment.PATH_HOME_SETTING.getKey(), baseDir)
                .put("node.name", TRANSPORT_CLIENT_PREFIX + node.settings().get("node.name"))
                .put(ClusterName.CLUSTER_NAME_SETTING.getKey(), clusterName).put("client.transport.sniff", sniff)
                .put("logger.prefix", nodeSettings.get("logger.prefix", ""))
                .put("logger.level", nodeSettings.get("logger.level", "INFO"))
                .put(settings);
            if (NetworkModule.TRANSPORT_TYPE_SETTING.exists(settings)) {
                builder.put(NetworkModule.TRANSPORT_TYPE_SETTING.getKey(), NetworkModule.TRANSPORT_TYPE_SETTING.get(settings));
            } else {
                builder.put(NetworkModule.TRANSPORT_TYPE_SETTING.getKey(), getTestTransportType());
            }
            TransportClient client = new MockTransportClient(builder.build(), plugins);
            client.addTransportAddress(addr);
            return client;
        }
    }

    @Override
    public synchronized void beforeTest(Random random, double transportClientRatio) throws IOException, InterruptedException {
        super.beforeTest(random, transportClientRatio);
        reset(true);
    }

    private synchronized void reset(boolean wipeData) throws IOException {
        // clear all rules for mock transport services
        for (NodeAndClient nodeAndClient : nodes.values()) {
            TransportService transportService = nodeAndClient.node.injector().getInstance(TransportService.class);
            if (transportService instanceof MockTransportService) {
                final MockTransportService mockTransportService = (MockTransportService) transportService;
                mockTransportService.clearAllRules();
                mockTransportService.clearTracers();
            }
        }
        randomlyResetClients();
        final int newSize = sharedNodesSeeds.length;
        if (nextNodeId.get() == newSize && nodes.size() == newSize) {
            if (wipeData) {
                wipePendingDataDirectories();
            }
            if (nodes.size() > 0 && autoManageMinMasterNodes) {
                updateMinMasterNodes(getMasterNodesCount());
            }
            logger.debug("Cluster hasn't changed - moving out - nodes: [{}] nextNodeId: [{}] numSharedNodes: [{}]", nodes.keySet(), nextNodeId.get(), newSize);
            return;
        }
        logger.debug("Cluster is NOT consistent - restarting shared nodes - nodes: [{}] nextNodeId: [{}] numSharedNodes: [{}]", nodes.keySet(), nextNodeId.get(), newSize);

        // trash all nodes with id >= sharedNodesSeeds.length - they are non shared
        final List<NodeAndClient> toClose = new ArrayList<>();
        for (Iterator<NodeAndClient> iterator = nodes.values().iterator(); iterator.hasNext();) {
            NodeAndClient nodeAndClient = iterator.next();
            if (nodeAndClient.nodeAndClientId() >= sharedNodesSeeds.length) {
                logger.debug("Close Node [{}] not shared", nodeAndClient.name);
                toClose.add(nodeAndClient);
            }
        }
        stopNodesAndClients(toClose);

        // clean up what the nodes left that is unused
        if (wipeData) {
            wipePendingDataDirectories();
        }

        // start any missing node
        assert newSize == numSharedDedicatedMasterNodes + numSharedDataNodes + numSharedCoordOnlyNodes;
        final int numberOfMasterNodes = numSharedDedicatedMasterNodes > 0 ? numSharedDedicatedMasterNodes : numSharedDataNodes;
        final int defaultMinMasterNodes = (numberOfMasterNodes / 2) + 1;
        final List<NodeAndClient> toStartAndPublish = new ArrayList<>(); // we want to start nodes in one go due to min master nodes
        for (int i = 0; i < numSharedDedicatedMasterNodes; i++) {
            final Settings.Builder settings = Settings.builder();
            settings.put(Node.NODE_MASTER_SETTING.getKey(), true);
            settings.put(Node.NODE_DATA_SETTING.getKey(), false);
            NodeAndClient nodeAndClient = buildNode(i, sharedNodesSeeds[i], settings.build(), true, defaultMinMasterNodes);
            toStartAndPublish.add(nodeAndClient);
        }
        for (int i = numSharedDedicatedMasterNodes; i < numSharedDedicatedMasterNodes + numSharedDataNodes; i++) {
            final Settings.Builder settings = Settings.builder();
            if (numSharedDedicatedMasterNodes > 0) {
                // if we don't have dedicated master nodes, keep things default
                settings.put(Node.NODE_MASTER_SETTING.getKey(), false).build();
                settings.put(Node.NODE_DATA_SETTING.getKey(), true).build();
            }
            NodeAndClient nodeAndClient = buildNode(i, sharedNodesSeeds[i], settings.build(), true, defaultMinMasterNodes);
            toStartAndPublish.add(nodeAndClient);
        }
        for (int i = numSharedDedicatedMasterNodes + numSharedDataNodes;
             i < numSharedDedicatedMasterNodes + numSharedDataNodes + numSharedCoordOnlyNodes; i++) {
            final Builder settings = Settings.builder().put(Node.NODE_MASTER_SETTING.getKey(), false)
                .put(Node.NODE_DATA_SETTING.getKey(), false).put(Node.NODE_INGEST_SETTING.getKey(), false);
            NodeAndClient nodeAndClient = buildNode(i, sharedNodesSeeds[i], settings.build(), true, defaultMinMasterNodes);
            toStartAndPublish.add(nodeAndClient);
        }

        startAndPublishNodesAndClients(toStartAndPublish);

        nextNodeId.set(newSize);
        assert size() == newSize;
        if (newSize > 0) {
            validateClusterFormed();
        }
        logger.debug("Cluster is consistent again - nodes: [{}] nextNodeId: [{}] numSharedNodes: [{}]", nodes.keySet(), nextNodeId.get(), newSize);
    }

    /** ensure a cluster is formed with all published nodes. */
    public synchronized void validateClusterFormed() {
        String name = randomFrom(random, getNodeNames());
        validateClusterFormed(name);
    }

    /** ensure a cluster is formed with all published nodes, but do so by using the client of the specified node */
    public synchronized void validateClusterFormed(String viaNode) {
        Set<DiscoveryNode> expectedNodes = new HashSet<>();
        for (NodeAndClient nodeAndClient : nodes.values()) {
            expectedNodes.add(getInstanceFromNode(ClusterService.class, nodeAndClient.node()).localNode());
        }
        logger.trace("validating cluster formed via [{}], expecting {}", viaNode, expectedNodes);
        final Client client = client(viaNode);
        try {
            if (awaitBusy(() -> {
                DiscoveryNodes discoveryNodes = client.admin().cluster().prepareState().get().getState().nodes();
                if (discoveryNodes.getSize() != expectedNodes.size()) {
                    return false;
                }
                for (DiscoveryNode expectedNode : expectedNodes) {
                    if (discoveryNodes.nodeExists(expectedNode) == false) {
                        return false;
                    }
                }
                return true;
            }, 30, TimeUnit.SECONDS) == false) {
                throw new IllegalStateException("cluster failed to form with expected nodes " + expectedNodes + " and actual nodes " +
                    client.admin().cluster().prepareState().get().getState().nodes());
            }
        } catch (InterruptedException e) {
            throw new IllegalStateException(e);
        }
    }

    @Override
    public synchronized void afterTest() throws IOException {
        wipePendingDataDirectories();
        randomlyResetClients(); /* reset all clients - each test gets its own client based on the Random instance created above. */
    }

    @Override
    public void beforeIndexDeletion() throws Exception {
        // Check that the operations counter on index shard has reached 0.
        // The assumption here is that after a test there are no ongoing write operations.
        // test that have ongoing write operations after the test (for example because ttl is used
        // and not all docs have been purged after the test) and inherit from
        // ElasticsearchIntegrationTest must override beforeIndexDeletion() to avoid failures.
        assertNoPendingIndexOperations();
        //check that shards that have same sync id also contain same number of documents
        assertSameSyncIdSameDocs();
        assertOpenTranslogReferences();
    }

    private void assertSameSyncIdSameDocs() {
        Map<String, Long> docsOnShards = new HashMap<>();
        final Collection<NodeAndClient> nodesAndClients = nodes.values();
        for (NodeAndClient nodeAndClient : nodesAndClients) {
            IndicesService indexServices = getInstance(IndicesService.class, nodeAndClient.name);
            for (IndexService indexService : indexServices) {
                for (IndexShard indexShard : indexService) {
                    try {
                        CommitStats commitStats = indexShard.commitStats();
                        String syncId = commitStats.getUserData().get(Engine.SYNC_COMMIT_ID);
                        if (syncId != null) {
                            long liveDocsOnShard = commitStats.getNumDocs();
                            if (docsOnShards.get(syncId) != null) {
                                assertThat("sync id is equal but number of docs does not match on node "
                                    + nodeAndClient.name + ". expected " + docsOnShards.get(syncId) + " but got "
                                    + liveDocsOnShard, docsOnShards.get(syncId), equalTo(liveDocsOnShard));
                            } else {
                                docsOnShards.put(syncId, liveDocsOnShard);
                            }
                        }
                    } catch (AlreadyClosedException e) {
                        // the engine is closed or if the shard is recovering
                    }
                }
            }
        }
    }

    private void assertNoPendingIndexOperations() throws Exception {
        assertBusy(() -> {
            final Collection<NodeAndClient> nodesAndClients = nodes.values();
            for (NodeAndClient nodeAndClient : nodesAndClients) {
                IndicesService indexServices = getInstance(IndicesService.class, nodeAndClient.name);
                for (IndexService indexService : indexServices) {
                    for (IndexShard indexShard : indexService) {
                        List<String> operations = indexShard.getActiveOperations();
                        if (operations.size() > 0) {
                            throw new AssertionError(
                                "shard " + indexShard.shardId() + " on node [" + nodeAndClient.name + "] has pending operations:\n --> " +
                                    operations.stream().collect(Collectors.joining("\n --> "))
                            );
                        }
                    }
                }
            }
        });
    }

    private void assertOpenTranslogReferences() throws Exception {
        assertBusy(() -> {
            final Collection<NodeAndClient> nodesAndClients = nodes.values();
            for (NodeAndClient nodeAndClient : nodesAndClients) {
                IndicesService indexServices = getInstance(IndicesService.class, nodeAndClient.name);
                for (IndexService indexService : indexServices) {
                    for (IndexShard indexShard : indexService) {
                        try {
                            IndexShardTestCase.getTranslog(indexShard).getDeletionPolicy().assertNoOpenTranslogRefs();
                        } catch (AlreadyClosedException ok) {
                            // all good
                        }
                    }
                }
            }
        });
    }

    /**
     * Asserts that the document history in Lucene index is consistent with Translog's on every index shard of the cluster.
     * This assertion might be expensive, thus we prefer not to execute on every test but only interesting tests.
     */
    public void assertConsistentHistoryBetweenTranslogAndLuceneIndex() throws IOException {
        final Collection<NodeAndClient> nodesAndClients = nodes.values();
        for (NodeAndClient nodeAndClient : nodesAndClients) {
            IndicesService indexServices = getInstance(IndicesService.class, nodeAndClient.name);
            for (IndexService indexService : indexServices) {
                for (IndexShard indexShard : indexService) {
<<<<<<< HEAD
                    IndexShardTestCase.assertConsistentHistoryBetweenTranslogAndLucene(indexShard);
=======
                    try {
                        IndexShardTestCase.assertConsistentHistoryBetweenTranslogAndLucene(indexShard);
                    } catch (AlreadyClosedException ignored) {
                        // shard is closed
                    }
>>>>>>> 6dd0aa54
                }
            }
        }
    }

    private void randomlyResetClients() throws IOException {
        // only reset the clients on nightly tests, it causes heavy load...
        if (RandomizedTest.isNightly() && rarely(random)) {
            final Collection<NodeAndClient> nodesAndClients = nodes.values();
            for (NodeAndClient nodeAndClient : nodesAndClients) {
                nodeAndClient.resetClient();
            }
        }
    }

    private void wipePendingDataDirectories() {
        assert Thread.holdsLock(this);
        if (!dataDirToClean.isEmpty()) {
            try {
                for (Path path : dataDirToClean) {
                    try {
                        FileSystemUtils.deleteSubDirectories(path);
                        logger.info("Successfully wiped data directory for node location: {}", path);
                    } catch (IOException e) {
                        logger.info("Failed to wipe data directory for node location: {}", path);
                    }
                }
            } finally {
                dataDirToClean.clear();
            }
        }
    }

    private void markNodeDataDirsAsPendingForWipe(Node node) {
        assert Thread.holdsLock(this);
        NodeEnvironment nodeEnv = node.getNodeEnvironment();
        if (nodeEnv.hasNodeFile()) {
            dataDirToClean.addAll(Arrays.asList(nodeEnv.nodeDataPaths()));
        }
    }

    private void markNodeDataDirsAsNotEligableForWipe(Node node) {
        assert Thread.holdsLock(this);
        NodeEnvironment nodeEnv = node.getNodeEnvironment();
        if (nodeEnv.hasNodeFile()) {
            dataDirToClean.removeAll(Arrays.asList(nodeEnv.nodeDataPaths()));
        }
    }

    /**
     * Returns a reference to a random node's {@link ClusterService}
     */
    public ClusterService clusterService() {
        return clusterService(null);
    }

    /**
     * Returns a reference to a node's {@link ClusterService}. If the given node is null, a random node will be selected.
     */
    public synchronized ClusterService clusterService(@Nullable String node) {
        return getInstance(ClusterService.class, node);
    }

    /**
     * Returns an Iterable to all instances for the given class &gt;T&lt; across all nodes in the cluster.
     */
    public synchronized <T> Iterable<T> getInstances(Class<T> clazz) {
        List<T> instances = new ArrayList<>(nodes.size());
        for (NodeAndClient nodeAndClient : nodes.values()) {
            instances.add(getInstanceFromNode(clazz, nodeAndClient.node));
        }
        return instances;
    }

    /**
     * Returns an Iterable to all instances for the given class &gt;T&lt; across all data nodes in the cluster.
     */
    public synchronized <T> Iterable<T> getDataNodeInstances(Class<T> clazz) {
        return getInstances(clazz, new DataNodePredicate());
    }

    /**
     * Returns an Iterable to all instances for the given class &gt;T&lt; across all data and master nodes
     * in the cluster.
     */
    public synchronized <T> Iterable<T> getDataOrMasterNodeInstances(Class<T> clazz) {
        return getInstances(clazz, new DataOrMasterNodePredicate());
    }

    private synchronized <T> Iterable<T> getInstances(Class<T> clazz, Predicate<NodeAndClient> predicate) {
        Iterable<NodeAndClient> filteredNodes = nodes.values().stream().filter(predicate)::iterator;
        List<T> instances = new ArrayList<>();
        for (NodeAndClient nodeAndClient : filteredNodes) {
            instances.add(getInstanceFromNode(clazz, nodeAndClient.node));
        }
        return instances;
    }

    /**
     * Returns a reference to the given nodes instances of the given class &gt;T&lt;
     */
    public synchronized <T> T getInstance(Class<T> clazz, final String node) {
        return getInstance(clazz, nc -> node == null || node.equals(nc.name));
    }

    public synchronized <T> T getDataNodeInstance(Class<T> clazz) {
        return getInstance(clazz, new DataNodePredicate());
    }

    private synchronized <T> T getInstance(Class<T> clazz, Predicate<NodeAndClient> predicate) {
        NodeAndClient randomNodeAndClient = getRandomNodeAndClient(predicate);
        assert randomNodeAndClient != null;
        return getInstanceFromNode(clazz, randomNodeAndClient.node);
    }

    /**
     * Returns a reference to a random nodes instances of the given class &gt;T&lt;
     */
    public synchronized <T> T getInstance(Class<T> clazz) {
        return getInstance(clazz, nc -> true);
    }

    private synchronized <T> T getInstanceFromNode(Class<T> clazz, Node node) {
        return node.injector().getInstance(clazz);
    }

    @Override
    public synchronized int size() {
        return this.nodes.size();
    }

    @Override
    public InetSocketAddress[] httpAddresses() {
        List<InetSocketAddress> addresses = new ArrayList<>();
        for (HttpServerTransport httpServerTransport : getInstances(HttpServerTransport.class)) {
            addresses.add(httpServerTransport.boundAddress().publishAddress().address());
        }
        return addresses.toArray(new InetSocketAddress[addresses.size()]);
    }

    /**
     * Stops a random data node in the cluster. Returns true if a node was found to stop, false otherwise.
     */
    public synchronized boolean stopRandomDataNode() throws IOException {
        ensureOpen();
        NodeAndClient nodeAndClient = getRandomNodeAndClient(new DataNodePredicate());
        if (nodeAndClient != null) {
            logger.info("Closing random node [{}] ", nodeAndClient.name);
            stopNodesAndClient(nodeAndClient);
            return true;
        }
        return false;
    }

    /**
     * Stops a random node in the cluster that applies to the given filter or non if the non of the nodes applies to the
     * filter.
     */
    public synchronized void stopRandomNode(final Predicate<Settings> filter) throws IOException {
        ensureOpen();
        NodeAndClient nodeAndClient = getRandomNodeAndClient(nc -> filter.test(nc.node.settings()));
        if (nodeAndClient != null) {
            logger.info("Closing filtered random node [{}] ", nodeAndClient.name);
            stopNodesAndClient(nodeAndClient);
        }
    }

    /**
     * Stops the current master node forcefully
     */
    public synchronized void stopCurrentMasterNode() throws IOException {
        ensureOpen();
        assert size() > 0;
        String masterNodeName = getMasterName();
        assert nodes.containsKey(masterNodeName);
        logger.info("Closing master node [{}] ", masterNodeName);
        stopNodesAndClient(nodes.get(masterNodeName));
    }

    /**
     * Stops any of the current nodes but not the master node.
     */
    public synchronized void stopRandomNonMasterNode() throws IOException {
        NodeAndClient nodeAndClient = getRandomNodeAndClient(new MasterNodePredicate(getMasterName()).negate());
        if (nodeAndClient != null) {
            logger.info("Closing random non master node [{}] current master [{}] ", nodeAndClient.name, getMasterName());
            stopNodesAndClient(nodeAndClient);
        }
    }

    private synchronized void startAndPublishNodesAndClients(List<NodeAndClient> nodeAndClients) {
        if (nodeAndClients.size() > 0) {
            final int newMasters = (int) nodeAndClients.stream().filter(NodeAndClient::isMasterEligible)
                .filter(nac -> nodes.containsKey(nac.name) == false) // filter out old masters
                .count();
            final int currentMasters = getMasterNodesCount();
            if (autoManageMinMasterNodes && currentMasters > 0 && newMasters > 0 &&
                getMinMasterNodes(currentMasters + newMasters) <= currentMasters) {
                // if we're adding too many master-eligible nodes at once, we can't update the min master setting before adding the nodes.
                updateMinMasterNodes(currentMasters + newMasters);
            }
            List<Future<?>> futures = nodeAndClients.stream().map(node -> executor.submit(node::startNode)).collect(Collectors.toList());
            try {
                for (Future<?> future : futures) {
                    future.get();
                }
            } catch (InterruptedException e) {
                throw new AssertionError("interrupted while starting nodes", e);
            } catch (ExecutionException e) {
                throw new RuntimeException("failed to start nodes", e);
            }
            nodeAndClients.forEach(this::publishNode);

            if (autoManageMinMasterNodes && currentMasters > 0 && newMasters > 0 &&
                getMinMasterNodes(currentMasters + newMasters) > currentMasters) {
                // update once masters have joined
                validateClusterFormed();
                updateMinMasterNodes(currentMasters + newMasters);
            }
        }
    }

    private synchronized void stopNodesAndClient(NodeAndClient nodeAndClient) throws IOException {
        stopNodesAndClients(Collections.singleton(nodeAndClient));
    }

    private synchronized void stopNodesAndClients(Collection<NodeAndClient> nodeAndClients) throws IOException {
        if (autoManageMinMasterNodes && nodeAndClients.size() > 0) {
            int masters = (int)nodeAndClients.stream().filter(NodeAndClient::isMasterEligible).count();
            if (masters > 0) {
                updateMinMasterNodes(getMasterNodesCount() - masters);
            }
        }
        for (NodeAndClient nodeAndClient: nodeAndClients) {
            removeDisruptionSchemeFromNode(nodeAndClient);
            NodeAndClient previous = nodes.remove(nodeAndClient.name);
            assert previous == nodeAndClient;
            nodeAndClient.close();
        }
    }

    /**
     * Restarts a random node in the cluster
     */
    public void restartRandomNode() throws Exception {
        restartRandomNode(EMPTY_CALLBACK);
    }

    /**
     * Restarts a random node in the cluster and calls the callback during restart.
     */
    public void restartRandomNode(RestartCallback callback) throws Exception {
        restartRandomNode(nc -> true, callback);
    }

    /**
     * Restarts a random data node in the cluster
     */
    public void restartRandomDataNode() throws Exception {
        restartRandomDataNode(EMPTY_CALLBACK);
    }

    /**
     * Restarts a random data node in the cluster and calls the callback during restart.
     */
    public void restartRandomDataNode(RestartCallback callback) throws Exception {
        restartRandomNode(new DataNodePredicate(), callback);
    }

    /**
     * Restarts a random node in the cluster and calls the callback during restart.
     */
    private synchronized void restartRandomNode(Predicate<NodeAndClient> predicate, RestartCallback callback) throws Exception {
        ensureOpen();
        NodeAndClient nodeAndClient = getRandomNodeAndClient(predicate);
        if (nodeAndClient != null) {
            restartNode(nodeAndClient, callback);
        }
    }

    /**
     * Restarts a node and calls the callback during restart.
     */
    public synchronized void restartNode(String nodeName, RestartCallback callback) throws Exception {
        ensureOpen();
        NodeAndClient nodeAndClient = nodes.get(nodeName);
        if (nodeAndClient != null) {
            restartNode(nodeAndClient, callback);
        }
    }

    public static final RestartCallback EMPTY_CALLBACK = new RestartCallback() {
        @Override
        public Settings onNodeStopped(String node) {
            return null;
        }
    };

    /**
     * Restarts all nodes in the cluster. It first stops all nodes and then restarts all the nodes again.
     */
    public void fullRestart() throws Exception {
        fullRestart(EMPTY_CALLBACK);
    }

    /**
     * Restarts all nodes in a rolling restart fashion ie. only restarts on node a time.
     */
    public void rollingRestart() throws Exception {
        rollingRestart(EMPTY_CALLBACK);
    }

    /**
     * Restarts all nodes in a rolling restart fashion ie. only restarts on node a time.
     */
    public synchronized void rollingRestart(RestartCallback callback) throws Exception {
        int numNodesRestarted = 0;
        for (NodeAndClient nodeAndClient : nodes.values()) {
            callback.doAfterNodes(numNodesRestarted++, nodeAndClient.nodeClient());
            restartNode(nodeAndClient, callback);
        }
    }

    private void restartNode(NodeAndClient nodeAndClient, RestartCallback callback) throws Exception {
        logger.info("Restarting node [{}] ", nodeAndClient.name);
        if (activeDisruptionScheme != null) {
            activeDisruptionScheme.removeFromNode(nodeAndClient.name, this);
        }
        final int masterNodesCount = getMasterNodesCount();
        // special case to allow stopping one node in a two node cluster and keep it functional
        final boolean updateMinMaster = nodeAndClient.isMasterEligible() && masterNodesCount == 2 && autoManageMinMasterNodes;
        if (updateMinMaster) {
            updateMinMasterNodes(masterNodesCount - 1);
        }
        nodeAndClient.restart(callback, true, autoManageMinMasterNodes ? getMinMasterNodes(masterNodesCount) : -1);
        if (activeDisruptionScheme != null) {
            activeDisruptionScheme.applyToNode(nodeAndClient.name, this);
        }
        if (callback.validateClusterForming() || updateMinMaster) {
            // we have to validate cluster size if updateMinMaster == true, because we need the
            // second node to join in order to increment min_master_nodes back to 2.
            // we also have to do via the node that was just restarted as it may be that the master didn't yet process
            // the fact it left
            validateClusterFormed(nodeAndClient.name);
        }
        if (updateMinMaster) {
            updateMinMasterNodes(masterNodesCount);
        }
    }

    /**
     * Restarts all nodes in the cluster. It first stops all nodes and then restarts all the nodes again.
     */
    public synchronized void fullRestart(RestartCallback callback) throws Exception {
        int numNodesRestarted = 0;
        Map<Set<Role>, List<NodeAndClient>> nodesByRoles = new HashMap<>();
        Set[] rolesOrderedByOriginalStartupOrder =  new Set[nextNodeId.get()];
        for (NodeAndClient nodeAndClient : nodes.values()) {
            callback.doAfterNodes(numNodesRestarted++, nodeAndClient.nodeClient());
            logger.info("Stopping node [{}] ", nodeAndClient.name);
            if (activeDisruptionScheme != null) {
                activeDisruptionScheme.removeFromNode(nodeAndClient.name, this);
            }
            nodeAndClient.closeNode();
            // delete data folders now, before we start other nodes that may claim it
            nodeAndClient.clearDataIfNeeded(callback);
            DiscoveryNode discoveryNode = getInstanceFromNode(ClusterService.class, nodeAndClient.node()).localNode();
            rolesOrderedByOriginalStartupOrder[nodeAndClient.nodeAndClientId] = discoveryNode.getRoles();
            nodesByRoles.computeIfAbsent(discoveryNode.getRoles(), k -> new ArrayList<>()).add(nodeAndClient);
        }

        assert nodesByRoles.values().stream().collect(Collectors.summingInt(List::size)) == nodes.size();

        // randomize start up order, but making sure that:
        // 1) A data folder that was assigned to a data node will stay so
        // 2) Data nodes will get the same node lock ordinal range, so custom index paths (where the ordinal is used)
        //    will still belong to data nodes
        for (List<NodeAndClient> sameRoleNodes : nodesByRoles.values()) {
            Collections.shuffle(sameRoleNodes, random);
        }
        List<NodeAndClient> startUpOrder = new ArrayList<>();
        for (Set roles : rolesOrderedByOriginalStartupOrder) {
            if (roles == null) {
                // if some nodes were stopped, we want have a role for that ordinal
                continue;
            }
            final List<NodeAndClient> nodesByRole = nodesByRoles.get(roles);
            startUpOrder.add(nodesByRole.remove(0));
        }
        assert nodesByRoles.values().stream().collect(Collectors.summingInt(List::size)) == 0;

        // do two rounds to minimize pinging (mock zen pings pings with no delay and can create a lot of logs)
        for (NodeAndClient nodeAndClient : startUpOrder) {
            logger.info("resetting node [{}] ", nodeAndClient.name);
            // we already cleared data folders, before starting nodes up
            nodeAndClient.recreateNodeOnRestart(callback, false, autoManageMinMasterNodes ? getMinMasterNodes(getMasterNodesCount()) : -1);
        }

        startAndPublishNodesAndClients(startUpOrder);

        if (callback.validateClusterForming()) {
            validateClusterFormed();
        }
    }


    /**
     * Returns the name of the current master node in the cluster.
     */
    public String getMasterName() {
        return getMasterName(null);
    }

    /**
     * Returns the name of the current master node in the cluster and executes the request via the node specified
     * in the viaNode parameter. If viaNode isn't specified a random node will be picked to the send the request to.
     */
    public String getMasterName(@Nullable String viaNode) {
        try {
            Client client = viaNode != null ? client(viaNode) : client();
            ClusterState state = client.admin().cluster().prepareState().execute().actionGet().getState();
            return state.nodes().getMasterNode().getName();
        } catch (Exception e) {
            logger.warn("Can't fetch cluster state", e);
            throw new RuntimeException("Can't get master node " + e.getMessage(), e);
        }
    }

    synchronized Set<String> allDataNodesButN(int numNodes) {
        return nRandomDataNodes(numDataNodes() - numNodes);
    }

    private synchronized Set<String> nRandomDataNodes(int numNodes) {
        assert size() >= numNodes;
        Map<String, NodeAndClient> dataNodes =
            nodes
                .entrySet()
                .stream()
                .filter(new EntryNodePredicate(new DataNodePredicate()))
                .collect(Collectors.toMap(Map.Entry::getKey, Map.Entry::getValue));
        final HashSet<String> set = new HashSet<>();
        final Iterator<String> iterator = dataNodes.keySet().iterator();
        for (int i = 0; i < numNodes; i++) {
            assert iterator.hasNext();
            set.add(iterator.next());
        }
        return set;
    }

    /**
     * Returns a set of nodes that have at least one shard of the given index.
     */
    public synchronized Set<String> nodesInclude(String index) {
        if (clusterService().state().routingTable().hasIndex(index)) {
            List<ShardRouting> allShards = clusterService().state().routingTable().allShards(index);
            DiscoveryNodes discoveryNodes = clusterService().state().getNodes();
            Set<String> nodes = new HashSet<>();
            for (ShardRouting shardRouting : allShards) {
                if (shardRouting.assignedToNode()) {
                    DiscoveryNode discoveryNode = discoveryNodes.get(shardRouting.currentNodeId());
                    nodes.add(discoveryNode.getName());
                }
            }
            return nodes;
        }
        return Collections.emptySet();
    }

    /**
     * Starts a node with default settings and returns its name.
     */
    public synchronized String startNode() {
        return startNode(Settings.EMPTY);
    }

    /**
     * Starts a node with the given settings builder and returns its name.
     */
    public synchronized String startNode(Settings.Builder settings) {
        return startNode(settings.build());
    }

    /**
     * Starts a node with the given settings and returns its name.
     */
    public synchronized String startNode(Settings settings) {
        return startNodes(settings).get(0);
    }

    /**
     * Starts multiple nodes with default settings and returns their names
     */
    public synchronized List<String> startNodes(int numOfNodes) {
        return startNodes(numOfNodes, Settings.EMPTY);
    }

    /**
     * Starts multiple nodes with the given settings and returns their names
     */
    public synchronized List<String> startNodes(int numOfNodes, Settings settings) {
        return startNodes(Collections.nCopies(numOfNodes, settings).stream().toArray(Settings[]::new));
    }

    /**
     * Starts multiple nodes with the given settings and returns their names
     */
    public synchronized List<String> startNodes(Settings... settings) {
        final int defaultMinMasterNodes;
        if (autoManageMinMasterNodes) {
            int mastersDelta = (int) Stream.of(settings).filter(Node.NODE_MASTER_SETTING::get).count();
            defaultMinMasterNodes = getMinMasterNodes(getMasterNodesCount() + mastersDelta);
        } else {
            defaultMinMasterNodes = -1;
        }
        List<NodeAndClient> nodes = new ArrayList<>();
        for (Settings nodeSettings: settings) {
            nodes.add(buildNode(nodeSettings, defaultMinMasterNodes));
        }
        startAndPublishNodesAndClients(nodes);
        if (autoManageMinMasterNodes) {
            validateClusterFormed();
        }

        return nodes.stream().map(NodeAndClient::getName).collect(Collectors.toList());
    }

    public synchronized List<String> startMasterOnlyNodes(int numNodes) {
        return startMasterOnlyNodes(numNodes, Settings.EMPTY);
    }

    public synchronized List<String> startMasterOnlyNodes(int numNodes, Settings settings) {
        Settings settings1 = Settings.builder().put(settings).put(Node.NODE_MASTER_SETTING.getKey(), true).put(Node.NODE_DATA_SETTING.getKey(), false).build();
        return startNodes(numNodes, settings1);
    }

    public synchronized List<String> startDataOnlyNodes(int numNodes) {
        return startDataOnlyNodes(numNodes, Settings.EMPTY);
    }

    public synchronized List<String> startDataOnlyNodes(int numNodes, Settings settings) {
        Settings settings1 = Settings.builder().put(settings).put(Node.NODE_MASTER_SETTING.getKey(), false).put(Node.NODE_DATA_SETTING.getKey(), true).build();
        return startNodes(numNodes, settings1);
    }

    /**
     * updates the min master nodes setting in the current running cluster.
     *
     * @param eligibleMasterNodeCount the number of master eligible nodes to use as basis for the min master node setting
     */
    private int updateMinMasterNodes(int eligibleMasterNodeCount) {
        assert autoManageMinMasterNodes;
        final int minMasterNodes = getMinMasterNodes(eligibleMasterNodeCount);
        if (getMasterNodesCount() > 0) {
            // there should be at least one master to update
            logger.debug("updating min_master_nodes to [{}]", minMasterNodes);
            try {
                assertAcked(client().admin().cluster().prepareUpdateSettings().setTransientSettings(
                    Settings.builder().put(DISCOVERY_ZEN_MINIMUM_MASTER_NODES_SETTING.getKey(), minMasterNodes)
                ));
            } catch (Exception e) {
                throw new ElasticsearchException("failed to update minimum master node to [{}] (current masters [{}])", e,
                    minMasterNodes, getMasterNodesCount());
            }
        }
        return minMasterNodes;
    }

    /** calculates a min master nodes value based on the given number of master nodes */
    private int getMinMasterNodes(int eligibleMasterNodes) {
        return eligibleMasterNodes / 2 + 1;
    }

    private int getMasterNodesCount() {
        return (int)nodes.values().stream().filter(n -> Node.NODE_MASTER_SETTING.get(n.node().settings())).count();
    }

    public synchronized String startMasterOnlyNode() {
        return startMasterOnlyNode(Settings.EMPTY);
    }

    public synchronized String startMasterOnlyNode(Settings settings) {
        Settings settings1 = Settings.builder().put(settings).put(Node.NODE_MASTER_SETTING.getKey(), true).put(Node.NODE_DATA_SETTING.getKey(), false).build();
        return startNode(settings1);
    }

    public synchronized String startDataOnlyNode() {
        return startDataOnlyNode(Settings.EMPTY);
    }
    public synchronized String startDataOnlyNode(Settings settings) {
        Settings settings1 = Settings.builder().put(settings).put(Node.NODE_MASTER_SETTING.getKey(), false).put(Node.NODE_DATA_SETTING.getKey(), true).build();
        return startNode(settings1);
    }

    private synchronized void publishNode(NodeAndClient nodeAndClient) {
        assert !nodeAndClient.node().isClosed();
        nodes.put(nodeAndClient.name, nodeAndClient);
        applyDisruptionSchemeToNode(nodeAndClient);
    }

    public void closeNonSharedNodes(boolean wipeData) throws IOException {
        reset(wipeData);
    }

    @Override
    public int numDataNodes() {
        return dataNodeAndClients().size();
    }

    @Override
    public int numDataAndMasterNodes() {
        return dataAndMasterNodes().size();
    }

    public synchronized int numMasterNodes() {
      return filterNodes(nodes, NodeAndClient::isMasterEligible).size();
    }


    public void setDisruptionScheme(ServiceDisruptionScheme scheme) {
        assert activeDisruptionScheme == null :
            "there is already and active disruption [" + activeDisruptionScheme + "]. call clearDisruptionScheme first";
        scheme.applyToCluster(this);
        activeDisruptionScheme = scheme;
    }

    public void clearDisruptionScheme() {
        clearDisruptionScheme(true);
    }

    public void clearDisruptionScheme(boolean ensureHealthyCluster) {
        if (activeDisruptionScheme != null) {
            TimeValue expectedHealingTime = activeDisruptionScheme.expectedTimeToHeal();
            logger.info("Clearing active scheme {}, expected healing time {}", activeDisruptionScheme, expectedHealingTime);
            if (ensureHealthyCluster) {
                activeDisruptionScheme.removeAndEnsureHealthy(this);
            } else {
                activeDisruptionScheme.removeFromCluster(this);
            }
        }
        activeDisruptionScheme = null;
    }

    private void applyDisruptionSchemeToNode(NodeAndClient nodeAndClient) {
        if (activeDisruptionScheme != null) {
            assert nodes.containsKey(nodeAndClient.name);
            activeDisruptionScheme.applyToNode(nodeAndClient.name, this);
        }
    }

    private void removeDisruptionSchemeFromNode(NodeAndClient nodeAndClient) {
        if (activeDisruptionScheme != null) {
            assert nodes.containsKey(nodeAndClient.name);
            activeDisruptionScheme.removeFromNode(nodeAndClient.name, this);
        }
    }

    private synchronized Collection<NodeAndClient> dataNodeAndClients() {
        return filterNodes(nodes, new DataNodePredicate());
    }

    private synchronized Collection<NodeAndClient> dataAndMasterNodes() {
        return filterNodes(nodes, new DataOrMasterNodePredicate());
    }

    private synchronized Collection<NodeAndClient> filterNodes(Map<String, InternalTestCluster.NodeAndClient> map, Predicate<NodeAndClient> predicate) {
        return map
            .values()
            .stream()
            .filter(predicate)
            .collect(Collectors.toCollection(ArrayList::new));
    }

    private static final class DataNodePredicate implements Predicate<NodeAndClient> {
        @Override
        public boolean test(NodeAndClient nodeAndClient) {
            return DiscoveryNode.isDataNode(nodeAndClient.node.settings());
        }
    }

    private static final class DataOrMasterNodePredicate implements Predicate<NodeAndClient> {
        @Override
        public boolean test(NodeAndClient nodeAndClient) {
            return DiscoveryNode.isDataNode(nodeAndClient.node.settings()) ||
                DiscoveryNode.isMasterNode(nodeAndClient.node.settings());
        }
    }

    private static final class MasterNodePredicate implements Predicate<NodeAndClient> {
        private final String masterNodeName;

        MasterNodePredicate(String masterNodeName) {
            this.masterNodeName = masterNodeName;
        }

        @Override
        public boolean test(NodeAndClient nodeAndClient) {
            return masterNodeName.equals(nodeAndClient.name);
        }
    }

    private static final class NoDataNoMasterNodePredicate implements Predicate<NodeAndClient> {
        @Override
        public boolean test(NodeAndClient nodeAndClient) {
            return DiscoveryNode.isMasterNode(nodeAndClient.node.settings()) == false &&
                DiscoveryNode.isDataNode(nodeAndClient.node.settings()) == false;
        }
    }

    private static final class EntryNodePredicate implements Predicate<Map.Entry<String, NodeAndClient>> {
        private final Predicate<NodeAndClient> delegateNodePredicate;

        EntryNodePredicate(Predicate<NodeAndClient> delegateNodePredicate) {
            this.delegateNodePredicate = delegateNodePredicate;
        }

        @Override
        public boolean test(Map.Entry<String, NodeAndClient> entry) {
            return delegateNodePredicate.test(entry.getValue());
        }
    }

    synchronized String routingKeyForShard(Index index, int shard, Random random) {
        assertThat(shard, greaterThanOrEqualTo(0));
        assertThat(shard, greaterThanOrEqualTo(0));
        for (NodeAndClient n : nodes.values()) {
            Node node = n.node;
            IndicesService indicesService = getInstanceFromNode(IndicesService.class, node);
            ClusterService clusterService = getInstanceFromNode(ClusterService.class, node);
            IndexService indexService = indicesService.indexService(index);
            if (indexService != null) {
                assertThat(indexService.getIndexSettings().getSettings().getAsInt(IndexMetaData.SETTING_NUMBER_OF_SHARDS, -1), greaterThan(shard));
                OperationRouting operationRouting = clusterService.operationRouting();
                while (true) {
                    String routing = RandomStrings.randomAsciiOfLength(random, 10);
                    final int targetShard = operationRouting.indexShards(clusterService.state(), index.getName(), null, routing).shardId().getId();
                    if (shard == targetShard) {
                        return routing;
                    }
                }
            }
        }
        fail("Could not find a node that holds " + index);
        return null;
    }

    public synchronized Iterable<Client> getClients() {
        ensureOpen();
        return () -> {
            ensureOpen();
            final Iterator<NodeAndClient> iterator = nodes.values().iterator();
            return new Iterator<Client>() {

                @Override
                public boolean hasNext() {
                    return iterator.hasNext();
                }

                @Override
                public Client next() {
                    return iterator.next().client(random);
                }

                @Override
                public void remove() {
                    throw new UnsupportedOperationException("");
                }

            };
        };
    }

    @Override
    public NamedWriteableRegistry getNamedWriteableRegistry() {
        return getInstance(NamedWriteableRegistry.class);
    }

    /**
     * Returns a predicate that only accepts settings of nodes with one of the given names.
     */
    public static Predicate<Settings> nameFilter(String... nodeName) {
        return new NodeNamePredicate(new HashSet<>(Arrays.asList(nodeName)));
    }

    private static final class NodeNamePredicate implements Predicate<Settings> {
        private final HashSet<String> nodeNames;

        NodeNamePredicate(HashSet<String> nodeNames) {
            this.nodeNames = nodeNames;
        }

        @Override
        public boolean test(Settings settings) {
            return nodeNames.contains(settings.get("node.name"));

        }
    }


    /**
     * An abstract class that is called during {@link #rollingRestart(InternalTestCluster.RestartCallback)}
     * and / or {@link #fullRestart(InternalTestCluster.RestartCallback)} to execute actions at certain
     * stages of the restart.
     */
    public static class RestartCallback {

        /**
         * Executed once the give node name has been stopped.
         */
        public Settings onNodeStopped(String nodeName) throws Exception {
            return Settings.EMPTY;
        }

        /**
         * Executed for each node before the {@code n + 1} node is restarted. The given client is
         * an active client to the node that will be restarted next.
         */
        public void doAfterNodes(int n, Client client) throws Exception {
        }

        /**
         * If this returns <code>true</code> all data for the node with the given node name will be cleared including
         * gateways and all index data. Returns <code>false</code> by default.
         */
        public boolean clearData(String nodeName) {
            return false;
        }

        /** returns true if the restart should also validate the cluster has reformed */
        public boolean validateClusterForming() { return true; }
    }

    public Settings getDefaultSettings() {
        return defaultSettings;
    }

    @Override
    public void ensureEstimatedStats() {
        if (size() > 0) {
            // Checks that the breakers have been reset without incurring a
            // network request, because a network request can increment one
            // of the breakers
            for (NodeAndClient nodeAndClient : nodes.values()) {
                final IndicesFieldDataCache fdCache = getInstanceFromNode(IndicesService.class, nodeAndClient.node).getIndicesFieldDataCache();
                // Clean up the cache, ensuring that entries' listeners have been called
                fdCache.getCache().refresh();

                final String name = nodeAndClient.name;
                final CircuitBreakerService breakerService = getInstanceFromNode(CircuitBreakerService.class, nodeAndClient.node);
                CircuitBreaker fdBreaker = breakerService.getBreaker(CircuitBreaker.FIELDDATA);
                assertThat("Fielddata breaker not reset to 0 on node: " + name, fdBreaker.getUsed(), equalTo(0L));
                // TODO: This is commented out while Lee looks into the failures
                // See: https://github.com/elastic/elasticsearch/issues/30290
                // CircuitBreaker acctBreaker = breakerService.getBreaker(CircuitBreaker.ACCOUNTING);
                // assertThat("Accounting breaker not reset to 0 on node: " + name, acctBreaker.getUsed(), equalTo(0L));
                // Anything that uses transport or HTTP can increase the
                // request breaker (because they use bigarrays), because of
                // that the breaker can sometimes be incremented from ping
                // requests from other clusters because Jenkins is running
                // multiple ES testing jobs in parallel on the same machine.
                // To combat this we check whether the breaker has reached 0
                // in an assertBusy loop, so it will try for 10 seconds and
                // fail if it never reached 0
                try {
                    assertBusy(() -> {
                        CircuitBreaker reqBreaker = breakerService.getBreaker(CircuitBreaker.REQUEST);
                        assertThat("Request breaker not reset to 0 on node: " + name, reqBreaker.getUsed(), equalTo(0L));
                    });
                } catch (Exception e) {
                    fail("Exception during check for request breaker reset to 0: " + e);
                }

                NodeService nodeService = getInstanceFromNode(NodeService.class, nodeAndClient.node);
                CommonStatsFlags flags = new CommonStatsFlags(Flag.FieldData, Flag.QueryCache, Flag.Segments);
                NodeStats stats = nodeService.stats(flags,
                        false, false, false, false, false, false, false, false, false, false, false, false);
                assertThat("Fielddata size must be 0 on node: " + stats.getNode(), stats.getIndices().getFieldData().getMemorySizeInBytes(), equalTo(0L));
                assertThat("Query cache size must be 0 on node: " + stats.getNode(), stats.getIndices().getQueryCache().getMemorySizeInBytes(), equalTo(0L));
                assertThat("FixedBitSet cache size must be 0 on node: " + stats.getNode(), stats.getIndices().getSegments().getBitsetMemoryInBytes(), equalTo(0L));
            }
        }
    }

    @Override
    public void assertAfterTest() throws IOException {
        super.assertAfterTest();
        assertRequestsFinished();
        for (NodeAndClient nodeAndClient : nodes.values()) {
            NodeEnvironment env = nodeAndClient.node().getNodeEnvironment();
            Set<ShardId> shardIds = env.lockedShards();
            for (ShardId id : shardIds) {
                try {
                    env.shardLock(id, TimeUnit.SECONDS.toMillis(5)).close();
                } catch (ShardLockObtainFailedException ex) {
                    fail("Shard " + id + " is still locked after 5 sec waiting");
                }
            }
        }
    }

    private void assertRequestsFinished() {
        if (size() > 0) {
            for (NodeAndClient nodeAndClient : nodes.values()) {
                CircuitBreaker inFlightRequestsBreaker = getInstance(CircuitBreakerService.class, nodeAndClient.name)
                    .getBreaker(CircuitBreaker.IN_FLIGHT_REQUESTS);
                try {
                    // see #ensureEstimatedStats()
                    assertBusy(() -> {
                        // ensure that our size accounting on transport level is reset properly
                        long bytesUsed = inFlightRequestsBreaker.getUsed();
                        assertThat("All incoming requests on node [" + nodeAndClient.name + "] should have finished. Expected 0 but got " +
                            bytesUsed, bytesUsed, equalTo(0L));
                    });
                } catch (Exception e) {
                    logger.error("Could not assert finished requests within timeout", e);
                    fail("Could not assert finished requests within timeout on node [" + nodeAndClient.name + "]");
                }
            }
        }
    }
}<|MERGE_RESOLUTION|>--- conflicted
+++ resolved
@@ -1173,15 +1173,11 @@
             IndicesService indexServices = getInstance(IndicesService.class, nodeAndClient.name);
             for (IndexService indexService : indexServices) {
                 for (IndexShard indexShard : indexService) {
-<<<<<<< HEAD
-                    IndexShardTestCase.assertConsistentHistoryBetweenTranslogAndLucene(indexShard);
-=======
                     try {
                         IndexShardTestCase.assertConsistentHistoryBetweenTranslogAndLucene(indexShard);
                     } catch (AlreadyClosedException ignored) {
                         // shard is closed
                     }
->>>>>>> 6dd0aa54
                 }
             }
         }
