/*
 * Licensed to Elasticsearch under one or more contributor
 * license agreements. See the NOTICE file distributed with
 * this work for additional information regarding copyright
 * ownership. Elasticsearch licenses this file to you under
 * the Apache License, Version 2.0 (the "License"); you may
 * not use this file except in compliance with the License.
 * You may obtain a copy of the License at
 *
 *    http://www.apache.org/licenses/LICENSE-2.0
 *
 * Unless required by applicable law or agreed to in writing,
 * software distributed under the License is distributed on an
 * "AS IS" BASIS, WITHOUT WARRANTIES OR CONDITIONS OF ANY
 * KIND, either express or implied.  See the License for the
 * specific language governing permissions and limitations
 * under the License.
 */

package org.elasticsearch.index.query;

<<<<<<< HEAD
=======
import org.apache.lucene.search.MatchAllDocsQuery;
import org.apache.lucene.search.Query;
import org.elasticsearch.common.ParsingException;
>>>>>>> c8d1f7aa
import org.elasticsearch.common.Strings;
import org.elasticsearch.common.inject.Inject;
import org.elasticsearch.common.xcontent.XContentParser;

import java.io.IOException;

/**
 * Parser for match_all query
 */
public class MatchAllQueryParser extends BaseQueryParser<MatchAllQueryBuilder> {

    @Override
    public String[] names() {
        return new String[]{MatchAllQueryBuilder.NAME, Strings.toCamelCase(MatchAllQueryBuilder.NAME)};
    }

    @Override
<<<<<<< HEAD
    public MatchAllQueryBuilder fromXContent(QueryParseContext parseContext) throws IOException {
=======
    public Query parse(QueryParseContext parseContext) throws IOException, ParsingException {
>>>>>>> c8d1f7aa
        XContentParser parser = parseContext.parser();

        String currentFieldName = null;
        XContentParser.Token token;
        String queryName = null;
        float boost = AbstractQueryBuilder.DEFAULT_BOOST;
        while (((token = parser.nextToken()) != XContentParser.Token.END_OBJECT && token != XContentParser.Token.END_ARRAY)) {
            if (token == XContentParser.Token.FIELD_NAME) {
                currentFieldName = parser.currentName();
            } else if (token.isValue()) {
                if ("_name".equals(currentFieldName)) {
                    queryName = parser.text();
                } else if ("boost".equals(currentFieldName)) {
                    boost = parser.floatValue();
                } else {
                    throw new ParsingException(parseContext, "[match_all] query does not support [" + currentFieldName + "]");
                }
            }
        }
        MatchAllQueryBuilder queryBuilder = new MatchAllQueryBuilder();
        queryBuilder.boost(boost);
        queryBuilder.queryName(queryName);
        return queryBuilder;
    }

    @Override
    public MatchAllQueryBuilder getBuilderPrototype() {
        return MatchAllQueryBuilder.PROTOTYPE;
    }
}<|MERGE_RESOLUTION|>--- conflicted
+++ resolved
@@ -19,12 +19,7 @@
 
 package org.elasticsearch.index.query;
 
-<<<<<<< HEAD
-=======
-import org.apache.lucene.search.MatchAllDocsQuery;
-import org.apache.lucene.search.Query;
 import org.elasticsearch.common.ParsingException;
->>>>>>> c8d1f7aa
 import org.elasticsearch.common.Strings;
 import org.elasticsearch.common.inject.Inject;
 import org.elasticsearch.common.xcontent.XContentParser;
@@ -42,11 +37,7 @@
     }
 
     @Override
-<<<<<<< HEAD
     public MatchAllQueryBuilder fromXContent(QueryParseContext parseContext) throws IOException {
-=======
-    public Query parse(QueryParseContext parseContext) throws IOException, ParsingException {
->>>>>>> c8d1f7aa
         XContentParser parser = parseContext.parser();
 
         String currentFieldName = null;
