/*
 * Licensed to Elasticsearch under one or more contributor
 * license agreements. See the NOTICE file distributed with
 * this work for additional information regarding copyright
 * ownership. Elasticsearch licenses this file to you under
 * the Apache License, Version 2.0 (the "License"); you may
 * not use this file except in compliance with the License.
 * You may obtain a copy of the License at
 *
 *    http://www.apache.org/licenses/LICENSE-2.0
 *
 * Unless required by applicable law or agreed to in writing,
 * software distributed under the License is distributed on an
 * "AS IS" BASIS, WITHOUT WARRANTIES OR CONDITIONS OF ANY
 * KIND, either express or implied.  See the License for the
 * specific language governing permissions and limitations
 * under the License.
 */

package org.elasticsearch;

import org.elasticsearch.cluster.metadata.IndexMetaData;
import org.elasticsearch.common.Strings;
import org.elasticsearch.common.SuppressForbidden;
import org.elasticsearch.common.io.stream.StreamInput;
import org.elasticsearch.common.io.stream.StreamOutput;
import org.elasticsearch.common.settings.Settings;
import org.elasticsearch.common.xcontent.ToXContentFragment;
import org.elasticsearch.common.xcontent.XContentBuilder;
import org.elasticsearch.monitor.jvm.JvmInfo;

import java.io.IOException;
import java.lang.reflect.Field;
import java.lang.reflect.Modifier;
import java.util.ArrayList;
import java.util.Collections;
import java.util.List;
import java.util.Locale;

public class Version implements Comparable<Version>, ToXContentFragment {
    /*
     * The logic for ID is: XXYYZZAA, where XX is major version, YY is minor version, ZZ is revision, and AA is alpha/beta/rc indicator AA
     * values below 25 are for alpha builder (since 5.0), and above 25 and below 50 are beta builds, and below 99 are RC builds, with 99
     * indicating a release the (internal) format of the id is there so we can easily do after/before checks on the id
     */
    public static final int V_5_0_0_alpha1_ID = 5000001;
    public static final Version V_5_0_0_alpha1 = new Version(V_5_0_0_alpha1_ID, org.apache.lucene.util.Version.LUCENE_6_0_0);
    public static final int V_5_0_0_alpha2_ID = 5000002;
    public static final Version V_5_0_0_alpha2 = new Version(V_5_0_0_alpha2_ID, org.apache.lucene.util.Version.LUCENE_6_0_0);
    public static final int V_5_0_0_alpha3_ID = 5000003;
    public static final Version V_5_0_0_alpha3 = new Version(V_5_0_0_alpha3_ID, org.apache.lucene.util.Version.LUCENE_6_0_0);
    public static final int V_5_0_0_alpha4_ID = 5000004;
    public static final Version V_5_0_0_alpha4 = new Version(V_5_0_0_alpha4_ID, org.apache.lucene.util.Version.LUCENE_6_1_0);
    public static final int V_5_0_0_alpha5_ID = 5000005;
    public static final Version V_5_0_0_alpha5 = new Version(V_5_0_0_alpha5_ID, org.apache.lucene.util.Version.LUCENE_6_1_0);
    public static final int V_5_0_0_beta1_ID = 5000026;
    public static final Version V_5_0_0_beta1 = new Version(V_5_0_0_beta1_ID, org.apache.lucene.util.Version.LUCENE_6_2_0);
    public static final int V_5_0_0_rc1_ID = 5000051;
    public static final Version V_5_0_0_rc1 = new Version(V_5_0_0_rc1_ID, org.apache.lucene.util.Version.LUCENE_6_2_0);
    public static final int V_5_0_0_ID = 5000099;
    public static final Version V_5_0_0 = new Version(V_5_0_0_ID, org.apache.lucene.util.Version.LUCENE_6_2_0);
    public static final int V_5_0_1_ID = 5000199;
    public static final Version V_5_0_1 = new Version(V_5_0_1_ID, org.apache.lucene.util.Version.LUCENE_6_2_1);
    public static final int V_5_0_2_ID = 5000299;
    public static final Version V_5_0_2 = new Version(V_5_0_2_ID, org.apache.lucene.util.Version.LUCENE_6_2_1);
    // no version constant for 5.1.0 due to inadvertent release
    public static final int V_5_1_1_ID = 5010199;
    public static final Version V_5_1_1 = new Version(V_5_1_1_ID, org.apache.lucene.util.Version.LUCENE_6_3_0);
    public static final int V_5_1_2_ID = 5010299;
    public static final Version V_5_1_2 = new Version(V_5_1_2_ID, org.apache.lucene.util.Version.LUCENE_6_3_0);
    public static final int V_5_2_0_ID = 5020099;
    public static final Version V_5_2_0 = new Version(V_5_2_0_ID, org.apache.lucene.util.Version.LUCENE_6_4_0);
    public static final int V_5_2_1_ID = 5020199;
    public static final Version V_5_2_1 = new Version(V_5_2_1_ID, org.apache.lucene.util.Version.LUCENE_6_4_1);
    public static final int V_5_2_2_ID = 5020299;
    public static final Version V_5_2_2 = new Version(V_5_2_2_ID, org.apache.lucene.util.Version.LUCENE_6_4_1);
    public static final int V_5_3_0_ID = 5030099;
    public static final Version V_5_3_0 = new Version(V_5_3_0_ID, org.apache.lucene.util.Version.LUCENE_6_4_1);
    public static final int V_5_3_1_ID = 5030199;
    public static final Version V_5_3_1 = new Version(V_5_3_1_ID, org.apache.lucene.util.Version.LUCENE_6_4_2);
    public static final int V_5_3_2_ID = 5030299;
    public static final Version V_5_3_2 = new Version(V_5_3_2_ID, org.apache.lucene.util.Version.LUCENE_6_4_2);
    public static final int V_5_3_3_ID = 5030399;
    public static final Version V_5_3_3 = new Version(V_5_3_3_ID, org.apache.lucene.util.Version.LUCENE_6_4_2);
    public static final int V_5_4_0_ID = 5040099;
    public static final Version V_5_4_0 = new Version(V_5_4_0_ID, org.apache.lucene.util.Version.LUCENE_6_5_0);
    public static final int V_5_4_1_ID = 5040199;
    public static final Version V_5_4_1 = new Version(V_5_4_1_ID, org.apache.lucene.util.Version.LUCENE_6_5_1);
    public static final int V_5_4_2_ID = 5040299;
    public static final Version V_5_4_2 = new Version(V_5_4_2_ID, org.apache.lucene.util.Version.LUCENE_6_5_1);
    public static final int V_5_4_3_ID = 5040399;
    public static final Version V_5_4_3 = new Version(V_5_4_3_ID, org.apache.lucene.util.Version.LUCENE_6_5_1);
    public static final int V_5_5_0_ID = 5050099;
    public static final Version V_5_5_0 = new Version(V_5_5_0_ID, org.apache.lucene.util.Version.LUCENE_6_6_0);
    public static final int V_5_5_1_ID = 5050199;
    public static final Version V_5_5_1 = new Version(V_5_5_1_ID, org.apache.lucene.util.Version.LUCENE_6_6_0);
    public static final int V_5_5_2_ID = 5050299;
    public static final Version V_5_5_2 = new Version(V_5_5_2_ID, org.apache.lucene.util.Version.LUCENE_6_6_0);
    public static final int V_5_5_3_ID = 5050399;
    public static final Version V_5_5_3 = new Version(V_5_5_3_ID, org.apache.lucene.util.Version.LUCENE_6_6_0);
    public static final int V_5_6_0_ID = 5060099;
    public static final Version V_5_6_0 = new Version(V_5_6_0_ID, org.apache.lucene.util.Version.LUCENE_6_6_0);
    public static final int V_5_6_1_ID = 5060199;
    public static final Version V_5_6_1 = new Version(V_5_6_1_ID, org.apache.lucene.util.Version.LUCENE_6_6_1);
    public static final int V_5_6_2_ID = 5060299;
    public static final Version V_5_6_2 = new Version(V_5_6_2_ID, org.apache.lucene.util.Version.LUCENE_6_6_1);
    public static final int V_5_6_3_ID = 5060399;
    public static final Version V_5_6_3 = new Version(V_5_6_3_ID, org.apache.lucene.util.Version.LUCENE_6_6_1);
    public static final int V_5_6_4_ID = 5060499;
    public static final Version V_5_6_4 = new Version(V_5_6_4_ID, org.apache.lucene.util.Version.LUCENE_6_6_1);
    public static final int V_5_6_5_ID = 5060599;
    public static final Version V_5_6_5 = new Version(V_5_6_5_ID, org.apache.lucene.util.Version.LUCENE_6_6_1);
    public static final int V_5_6_6_ID = 5060699;
    public static final Version V_5_6_6 = new Version(V_5_6_6_ID, org.apache.lucene.util.Version.LUCENE_6_6_1);
    public static final int V_5_6_7_ID = 5060799;
    public static final Version V_5_6_7 = new Version(V_5_6_7_ID, org.apache.lucene.util.Version.LUCENE_6_6_1);
    public static final int V_5_6_8_ID = 5060899;
    public static final Version V_5_6_8 = new Version(V_5_6_8_ID, org.apache.lucene.util.Version.LUCENE_6_6_1);
    public static final int V_5_6_9_ID = 5060999;
    public static final Version V_5_6_9 = new Version(V_5_6_9_ID, org.apache.lucene.util.Version.LUCENE_6_6_1);
    public static final int V_5_6_10_ID = 5061099;
    public static final Version V_5_6_10 = new Version(V_5_6_10_ID, org.apache.lucene.util.Version.LUCENE_6_6_1);
    public static final int V_5_6_11_ID = 5061199;
    public static final Version V_5_6_11 = new Version(V_5_6_11_ID, org.apache.lucene.util.Version.LUCENE_6_6_1);
    public static final int V_6_0_0_alpha1_ID = 6000001;
    public static final Version V_6_0_0_alpha1 =
            new Version(V_6_0_0_alpha1_ID, org.apache.lucene.util.Version.LUCENE_7_0_0);
    public static final int V_6_0_0_alpha2_ID = 6000002;
    public static final Version V_6_0_0_alpha2 =
            new Version(V_6_0_0_alpha2_ID, org.apache.lucene.util.Version.LUCENE_7_0_0);
    public static final int V_6_0_0_beta1_ID = 6000026;
    public static final Version V_6_0_0_beta1 =
        new Version(V_6_0_0_beta1_ID, org.apache.lucene.util.Version.LUCENE_7_0_0);
    public static final int V_6_0_0_beta2_ID = 6000027;
    public static final Version V_6_0_0_beta2 =
        new Version(V_6_0_0_beta2_ID, org.apache.lucene.util.Version.LUCENE_7_0_0);
    public static final int V_6_0_0_rc1_ID = 6000051;
    public static final Version V_6_0_0_rc1 =
        new Version(V_6_0_0_rc1_ID, org.apache.lucene.util.Version.LUCENE_7_0_0);
    public static final int V_6_0_0_rc2_ID = 6000052;
    public static final Version V_6_0_0_rc2 =
        new Version(V_6_0_0_rc2_ID, org.apache.lucene.util.Version.LUCENE_7_0_1);
    public static final int V_6_0_0_ID = 6000099;
    public static final Version V_6_0_0 =
        new Version(V_6_0_0_ID, org.apache.lucene.util.Version.LUCENE_7_0_1);
    public static final int V_6_0_1_ID = 6000199;
    public static final Version V_6_0_1 =
        new Version(V_6_0_1_ID, org.apache.lucene.util.Version.LUCENE_7_0_1);
    public static final int V_6_1_0_ID = 6010099;
    public static final Version V_6_1_0 = new Version(V_6_1_0_ID, org.apache.lucene.util.Version.LUCENE_7_1_0);
    public static final int V_6_1_1_ID = 6010199;
    public static final Version V_6_1_1 = new Version(V_6_1_1_ID, org.apache.lucene.util.Version.LUCENE_7_1_0);
    public static final int V_6_1_2_ID = 6010299;
    public static final Version V_6_1_2 = new Version(V_6_1_2_ID, org.apache.lucene.util.Version.LUCENE_7_1_0);
    public static final int V_6_1_3_ID = 6010399;
    public static final Version V_6_1_3 = new Version(V_6_1_3_ID, org.apache.lucene.util.Version.LUCENE_7_1_0);
    public static final int V_6_1_4_ID = 6010499;
    public static final Version V_6_1_4 = new Version(V_6_1_4_ID, org.apache.lucene.util.Version.LUCENE_7_1_0);
    public static final int V_6_2_0_ID = 6020099;
    public static final Version V_6_2_0 = new Version(V_6_2_0_ID, org.apache.lucene.util.Version.LUCENE_7_2_1);
    public static final int V_6_2_1_ID = 6020199;
    public static final Version V_6_2_1 = new Version(V_6_2_1_ID, org.apache.lucene.util.Version.LUCENE_7_2_1);
    public static final int V_6_2_2_ID = 6020299;
    public static final Version V_6_2_2 = new Version(V_6_2_2_ID, org.apache.lucene.util.Version.LUCENE_7_2_1);
    public static final int V_6_2_3_ID = 6020399;
    public static final Version V_6_2_3 = new Version(V_6_2_3_ID, org.apache.lucene.util.Version.LUCENE_7_2_1);
    public static final int V_6_2_4_ID = 6020499;
<<<<<<< HEAD
    public static final Version V_6_2_4 = new Version(V_6_2_4_ID, org.apache.lucene.util.Version.LUCENE_7_2_1);
    public static final int V_6_2_5_ID = 6020599;
    public static final Version V_6_2_5 = new Version(V_6_2_5_ID, org.apache.lucene.util.Version.LUCENE_7_2_1);
=======
    public static final Version V_6_2_4 = new Version(V_6_2_4_ID, LUCENE_7_2_1);
>>>>>>> ce245a73
    public static final int V_6_3_0_ID = 6030099;
    public static final Version V_6_3_0 = new Version(V_6_3_0_ID, org.apache.lucene.util.Version.LUCENE_7_3_1);
    public static final int V_6_3_1_ID = 6030199;
    public static final Version V_6_3_1 = new Version(V_6_3_1_ID, org.apache.lucene.util.Version.LUCENE_7_3_1);
    public static final int V_6_4_0_ID = 6040099;
    public static final Version V_6_4_0 = new Version(V_6_4_0_ID, org.apache.lucene.util.Version.LUCENE_7_4_0);
    public static final int V_7_0_0_alpha1_ID = 7000001;
    public static final Version V_7_0_0_alpha1 =
        new Version(V_7_0_0_alpha1_ID, org.apache.lucene.util.Version.LUCENE_7_4_0);
    public static final Version CURRENT = V_7_0_0_alpha1;

    static {
        assert CURRENT.luceneVersion.equals(org.apache.lucene.util.Version.LATEST) : "Version must be upgraded to ["
                + org.apache.lucene.util.Version.LATEST + "] is still set to [" + CURRENT.luceneVersion + "]";
    }

    public static Version readVersion(StreamInput in) throws IOException {
        return fromId(in.readVInt());
    }

    public static Version fromId(int id) {
        switch (id) {
            case V_7_0_0_alpha1_ID:
                return V_7_0_0_alpha1;
            case V_6_4_0_ID:
                return V_6_4_0;
            case V_6_3_1_ID:
                return V_6_3_1;
            case V_6_3_0_ID:
                return V_6_3_0;
            case V_6_2_4_ID:
                return V_6_2_4;
            case V_6_2_3_ID:
                return V_6_2_3;
            case V_6_2_2_ID:
                return V_6_2_2;
            case V_6_2_1_ID:
                return V_6_2_1;
            case V_6_2_0_ID:
                return V_6_2_0;
            case V_6_1_4_ID:
                return V_6_1_4;
            case V_6_1_3_ID:
                return V_6_1_3;
            case V_6_1_2_ID:
                return V_6_1_2;
            case V_6_1_1_ID:
                return V_6_1_1;
            case V_6_1_0_ID:
                return V_6_1_0;
            case V_6_0_1_ID:
                return V_6_0_1;
            case V_6_0_0_ID:
                return V_6_0_0;
            case V_6_0_0_rc2_ID:
                return V_6_0_0_rc2;
            case V_6_0_0_beta2_ID:
                return V_6_0_0_beta2;
            case V_6_0_0_rc1_ID:
                return V_6_0_0_rc1;
            case V_6_0_0_beta1_ID:
                return V_6_0_0_beta1;
            case V_6_0_0_alpha2_ID:
                return V_6_0_0_alpha2;
            case V_6_0_0_alpha1_ID:
                return V_6_0_0_alpha1;
            case V_5_6_11_ID:
                return V_5_6_11;
            case V_5_6_10_ID:
                return V_5_6_10;
            case V_5_6_9_ID:
                return V_5_6_9;
            case V_5_6_8_ID:
                return V_5_6_8;
            case V_5_6_7_ID:
                return V_5_6_7;
            case V_5_6_6_ID:
                return V_5_6_6;
            case V_5_6_5_ID:
                return V_5_6_5;
            case V_5_6_4_ID:
                return V_5_6_4;
            case V_5_6_3_ID:
                return V_5_6_3;
            case V_5_6_2_ID:
                return V_5_6_2;
            case V_5_6_1_ID:
                return V_5_6_1;
            case V_5_6_0_ID:
                return V_5_6_0;
            case V_5_5_3_ID:
                return V_5_5_3;
            case V_5_5_2_ID:
                return V_5_5_2;
            case V_5_5_1_ID:
                return V_5_5_1;
            case V_5_5_0_ID:
                return V_5_5_0;
            case V_5_4_3_ID:
                return V_5_4_3;
            case V_5_4_2_ID:
                return V_5_4_2;
            case V_5_4_1_ID:
                return V_5_4_1;
            case V_5_4_0_ID:
                return V_5_4_0;
            case V_5_3_3_ID:
                return V_5_3_3;
            case V_5_3_2_ID:
                return V_5_3_2;
            case V_5_3_1_ID:
                return V_5_3_1;
            case V_5_3_0_ID:
                return V_5_3_0;
            case V_5_2_2_ID:
                return V_5_2_2;
            case V_5_2_1_ID:
                return V_5_2_1;
            case V_5_2_0_ID:
                return V_5_2_0;
            case V_5_1_2_ID:
                return V_5_1_2;
            case V_5_1_1_ID:
                return V_5_1_1;
            case V_5_0_2_ID:
                return V_5_0_2;
            case V_5_0_1_ID:
                return V_5_0_1;
            case V_5_0_0_ID:
                return V_5_0_0;
            case V_5_0_0_rc1_ID:
                return V_5_0_0_rc1;
            case V_5_0_0_beta1_ID:
                return V_5_0_0_beta1;
            case V_5_0_0_alpha5_ID:
                return V_5_0_0_alpha5;
            case V_5_0_0_alpha4_ID:
                return V_5_0_0_alpha4;
            case V_5_0_0_alpha3_ID:
                return V_5_0_0_alpha3;
            case V_5_0_0_alpha2_ID:
                return V_5_0_0_alpha2;
            case V_5_0_0_alpha1_ID:
                return V_5_0_0_alpha1;
            default:
                return new Version(id, org.apache.lucene.util.Version.LATEST);
        }
    }

    /**
     * Return the {@link Version} of Elasticsearch that has been used to create an index given its settings.
     *
     * @throws IllegalStateException if the given index settings doesn't contain a value for the key
     *         {@value IndexMetaData#SETTING_VERSION_CREATED}
     */
    public static Version indexCreated(Settings indexSettings) {
        final Version indexVersion = indexSettings.getAsVersion(IndexMetaData.SETTING_VERSION_CREATED, null);
        if (indexVersion == null) {
            throw new IllegalStateException(
                    "[" + IndexMetaData.SETTING_VERSION_CREATED + "] is not present in the index settings for index with uuid: ["
                            + indexSettings.get(IndexMetaData.SETTING_INDEX_UUID) + "]");
        }
        return indexVersion;
    }

    public static void writeVersion(Version version, StreamOutput out) throws IOException {
        out.writeVInt(version.id);
    }

    /**
     * Returns the minimum version between the 2.
     */
    public static Version min(Version version1, Version version2) {
        return version1.id < version2.id ? version1 : version2;
    }

    /**
     * Returns the maximum version between the 2
     */
    public static Version max(Version version1, Version version2) { return version1.id > version2.id ? version1 : version2; }

    /**
     * Returns the version given its string representation, current version if the argument is null or empty
     */
    public static Version fromString(String version) {
        if (!Strings.hasLength(version)) {
            return Version.CURRENT;
        }
        final boolean snapshot; // this is some BWC for 2.x and before indices
        if (snapshot = version.endsWith("-SNAPSHOT")) {
            version = version.substring(0, version.length() - 9);
        }
        String[] parts = version.split("[.-]");
        if (parts.length < 3 || parts.length > 4) {
            throw new IllegalArgumentException(
                    "the version needs to contain major, minor, and revision, and optionally the build: " + version);
        }

        try {
            final int rawMajor = Integer.parseInt(parts[0]);
            if (rawMajor >= 5 && snapshot) { // we don't support snapshot as part of the version here anymore
                throw new IllegalArgumentException("illegal version format - snapshots are only supported until version 2.x");
            }
            final int betaOffset = rawMajor < 5 ? 0 : 25;
            //we reverse the version id calculation based on some assumption as we can't reliably reverse the modulo
            final int major = rawMajor * 1000000;
            final int minor = Integer.parseInt(parts[1]) * 10000;
            final int revision = Integer.parseInt(parts[2]) * 100;


            int build = 99;
            if (parts.length == 4) {
                String buildStr = parts[3];
                if (buildStr.startsWith("alpha")) {
                    assert rawMajor >= 5 : "major must be >= 5 but was " + major;
                    build = Integer.parseInt(buildStr.substring(5));
                    assert build < 25 : "expected a beta build but " + build + " >= 25";
                } else if (buildStr.startsWith("Beta") || buildStr.startsWith("beta")) {
                    build = betaOffset + Integer.parseInt(buildStr.substring(4));
                    assert build < 50 : "expected a beta build but " + build + " >= 50";
                } else if (buildStr.startsWith("RC") || buildStr.startsWith("rc")) {
                    build = Integer.parseInt(buildStr.substring(2)) + 50;
                } else {
                    throw new IllegalArgumentException("unable to parse version " + version);
                }
            }

            return fromId(major + minor + revision + build);

        } catch (NumberFormatException e) {
            throw new IllegalArgumentException("unable to parse version " + version, e);
        }
    }

    public final int id;
    public final byte major;
    public final byte minor;
    public final byte revision;
    public final byte build;
    public final org.apache.lucene.util.Version luceneVersion;

    Version(int id, org.apache.lucene.util.Version luceneVersion) {
        this.id = id;
        this.major = (byte) ((id / 1000000) % 100);
        this.minor = (byte) ((id / 10000) % 100);
        this.revision = (byte) ((id / 100) % 100);
        this.build = (byte) (id % 100);
        this.luceneVersion = luceneVersion;
    }

    public boolean after(Version version) {
        return version.id < id;
    }

    public boolean onOrAfter(Version version) {
        return version.id <= id;
    }

    public boolean before(Version version) {
        return version.id > id;
    }

    public boolean onOrBefore(Version version) {
        return version.id >= id;
    }

    @Override
    public int compareTo(Version other) {
        return Integer.compare(this.id, other.id);
    }

    @Override
    public XContentBuilder toXContent(XContentBuilder builder, Params params) throws IOException {
        return builder.value(toString());
    }

    /*
     * We need the declared versions when computing the minimum compatibility version. As computing the declared versions uses reflection it
     * is not cheap. Since computing the minimum compatibility version can occur often, we use this holder to compute the declared versions
     * lazily once.
     */
    private static class DeclaredVersionsHolder {
        static final List<Version> DECLARED_VERSIONS = Collections.unmodifiableList(getDeclaredVersions(Version.class));
    }

    /**
     * Returns the minimum compatible version based on the current
     * version. Ie a node needs to have at least the return version in order
     * to communicate with a node running the current version. The returned version
     * is in most of the cases the smallest major version release unless the current version
     * is a beta or RC release then the version itself is returned.
     */
    public Version minimumCompatibilityVersion() {
        if (major >= 6) {
            // all major versions from 6 onwards are compatible with last minor series of the previous major
            Version bwcVersion = null;

            for (int i = DeclaredVersionsHolder.DECLARED_VERSIONS.size() - 1; i >= 0; i--) {
                final Version candidateVersion = DeclaredVersionsHolder.DECLARED_VERSIONS.get(i);
                if (candidateVersion.major == major - 1 && candidateVersion.isRelease() && after(candidateVersion)) {
                    if (bwcVersion != null && candidateVersion.minor < bwcVersion.minor) {
                        break;
                    }
                    bwcVersion = candidateVersion;
                }
            }
            return bwcVersion == null ? this : bwcVersion;
        }

        return Version.min(this, fromId((int) major * 1000000 + 0 * 10000 + 99));
    }

    /**
     * Returns the minimum created index version that this version supports. Indices created with lower versions
     * can't be used with this version. This should also be used for file based serialization backwards compatibility ie. on serialization
     * code that is used to read / write file formats like transaction logs, cluster state, and index metadata.
     */
    public Version minimumIndexCompatibilityVersion() {
        final int bwcMajor;
        if (major == 5) {
            bwcMajor = 2; // we jumped from 2 to 5
        } else if (major == 7) {
            return V_6_0_0_beta1;
        } else {
            bwcMajor = major - 1;
        }
        final int bwcMinor = 0;
        return Version.min(this, fromId(bwcMajor * 1000000 + bwcMinor * 10000 + 99));
    }

    /**
     * Returns <code>true</code> iff both version are compatible. Otherwise <code>false</code>
     */
    public boolean isCompatible(Version version) {
        boolean compatible = onOrAfter(version.minimumCompatibilityVersion())
            && version.onOrAfter(minimumCompatibilityVersion());

        assert compatible == false || Math.max(major, version.major) - Math.min(major, version.major) <= 1;
        return compatible;
    }

    @SuppressForbidden(reason = "System.out.*")
    public static void main(String[] args) {
        final String versionOutput = String.format(
                Locale.ROOT,
                "Version: %s, Build: %s/%s/%s/%s, JVM: %s",
                Version.displayVersion(Version.CURRENT, Build.CURRENT.isSnapshot()),
                Build.CURRENT.flavor().displayName(),
                Build.CURRENT.type().displayName(),
                Build.CURRENT.shortHash(),
                Build.CURRENT.date(),
                JvmInfo.jvmInfo().version());
        System.out.println(versionOutput);
    }

    @Override
    public String toString() {
        StringBuilder sb = new StringBuilder();
        sb.append(major).append('.').append(minor).append('.').append(revision);
        if (isAlpha()) {
            sb.append("-alpha");
            sb.append(build);
        } else if (isBeta()) {
            if (major >= 2) {
                sb.append("-beta");
            } else {
                sb.append(".Beta");
            }
            sb.append(major < 5 ? build : build-25);
        } else if (build < 99) {
            if (major >= 2) {
                sb.append("-rc");
            } else {
                sb.append(".RC");
            }
            sb.append(build - 50);
        }
        return sb.toString();
    }

    public static String displayVersion(final Version version, final boolean isSnapshot) {
        return version + (isSnapshot ? "-SNAPSHOT" : "");
    }

    @Override
    public boolean equals(Object o) {
        if (this == o) {
            return true;
        }
        if (o == null || getClass() != o.getClass()) {
            return false;
        }

        Version version = (Version) o;

        if (id != version.id) {
            return false;
        }

        return true;
    }

    @Override
    public int hashCode() {
        return id;
    }

    public boolean isBeta() {
        return major < 5 ? build < 50 : build >= 25 && build < 50;
    }

    /**
     * Returns true iff this version is an alpha version
     * Note: This has been introduced in elasticsearch version 5. Previous versions will never
     * have an alpha version.
     */
    public boolean isAlpha() {
        return major < 5 ? false :  build < 25;
    }

    public boolean isRC() {
        return build > 50 && build < 99;
    }

    public boolean isRelease() {
        return build == 99;
    }

    /**
     * Extracts a sorted list of declared version constants from a class.
     * The argument would normally be Version.class but is exposed for
     * testing with other classes-containing-version-constants.
     */
    public static List<Version> getDeclaredVersions(final Class<?> versionClass) {
        final Field[] fields = versionClass.getFields();
        final List<Version> versions = new ArrayList<>(fields.length);
        for (final Field field : fields) {
            final int mod = field.getModifiers();
            if (false == Modifier.isStatic(mod) && Modifier.isFinal(mod) && Modifier.isPublic(mod)) {
                continue;
            }
            if (field.getType() != Version.class) {
                continue;
            }
            if ("CURRENT".equals(field.getName())) {
                continue;
            }
            assert field.getName().matches("V(_\\d+)+(_(alpha|beta|rc)\\d+)?") : field.getName();
            try {
                versions.add(((Version) field.get(null)));
            } catch (final IllegalAccessException e) {
                throw new RuntimeException(e);
            }
        }
        Collections.sort(versions);
        return versions;
    }
}<|MERGE_RESOLUTION|>--- conflicted
+++ resolved
@@ -156,22 +156,18 @@
     public static final Version V_6_1_3 = new Version(V_6_1_3_ID, org.apache.lucene.util.Version.LUCENE_7_1_0);
     public static final int V_6_1_4_ID = 6010499;
     public static final Version V_6_1_4 = new Version(V_6_1_4_ID, org.apache.lucene.util.Version.LUCENE_7_1_0);
+    // The below version is missing from the 7.3 JAR
+    private static final org.apache.lucene.util.Version LUCENE_7_2_1 = org.apache.lucene.util.Version.fromBits(7, 2, 1);
     public static final int V_6_2_0_ID = 6020099;
-    public static final Version V_6_2_0 = new Version(V_6_2_0_ID, org.apache.lucene.util.Version.LUCENE_7_2_1);
+    public static final Version V_6_2_0 = new Version(V_6_2_0_ID, LUCENE_7_2_1);
     public static final int V_6_2_1_ID = 6020199;
-    public static final Version V_6_2_1 = new Version(V_6_2_1_ID, org.apache.lucene.util.Version.LUCENE_7_2_1);
+    public static final Version V_6_2_1 = new Version(V_6_2_1_ID, LUCENE_7_2_1);
     public static final int V_6_2_2_ID = 6020299;
-    public static final Version V_6_2_2 = new Version(V_6_2_2_ID, org.apache.lucene.util.Version.LUCENE_7_2_1);
+    public static final Version V_6_2_2 = new Version(V_6_2_2_ID, LUCENE_7_2_1);
     public static final int V_6_2_3_ID = 6020399;
-    public static final Version V_6_2_3 = new Version(V_6_2_3_ID, org.apache.lucene.util.Version.LUCENE_7_2_1);
+    public static final Version V_6_2_3 = new Version(V_6_2_3_ID, LUCENE_7_2_1);
     public static final int V_6_2_4_ID = 6020499;
-<<<<<<< HEAD
-    public static final Version V_6_2_4 = new Version(V_6_2_4_ID, org.apache.lucene.util.Version.LUCENE_7_2_1);
-    public static final int V_6_2_5_ID = 6020599;
-    public static final Version V_6_2_5 = new Version(V_6_2_5_ID, org.apache.lucene.util.Version.LUCENE_7_2_1);
-=======
     public static final Version V_6_2_4 = new Version(V_6_2_4_ID, LUCENE_7_2_1);
->>>>>>> ce245a73
     public static final int V_6_3_0_ID = 6030099;
     public static final Version V_6_3_0 = new Version(V_6_3_0_ID, org.apache.lucene.util.Version.LUCENE_7_3_1);
     public static final int V_6_3_1_ID = 6030199;
